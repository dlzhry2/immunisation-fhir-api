"""Mandation test utilities"""

import unittest
from copy import deepcopy

from jsonpath_ng.ext import parse
from mappings import (
    VaccineTypes,
    Mandation,
    vaccine_type_to_sample_vaccination_procedure_snomed_code,
)
from models.utils.post_validation_utils import MandatoryError, NotApplicableError
from pydantic import ValidationError


class MandationTests:
    """Test for presence of fields with different mandation levels"""

    @staticmethod
    def update_vaccination_procedure_code(
        test_instance: unittest.TestCase,
        vaccine_type: VaccineTypes,
        valid_json_data: dict = None,
    ):
        """
        Update the vaccination_procedure_code in the data to match the vaccine type
        """
        # Prepare the json data
        if not valid_json_data:
            valid_json_data = deepcopy(test_instance.covid_json_data)

        # Set the vaccination procedure code based on vaccine type
        vaccination_procedure_code_field_location = (
            "extension[?(@.url=='https://fhir.hl7.org.uk/StructureDefinition/"
            + "Extension-UKCore-VaccinationProcedure')].valueCodeableConcept.coding[?(@.system=="
            + "'http://snomed.info/sct')].code"
        )

        return parse(vaccination_procedure_code_field_location).update(
            deepcopy(valid_json_data),
            vaccine_type_to_sample_vaccination_procedure_snomed_code[vaccine_type],
        )

    @staticmethod
    def test_present_field_accepted(
        test_instance: unittest.TestCase,
        valid_json_data: dict = None,
    ):
        """
        Test that JSON data is accepted when a field is present
        """
        # Prepare the json data
        if not valid_json_data:
            valid_json_data = deepcopy(test_instance.covid_json_data)
        # Test that the valid data is accepted by the model
        test_instance.assertTrue(test_instance.validator.validate(valid_json_data))

    @staticmethod
    def test_missing_field_accepted(
        test_instance: unittest.TestCase,
        field_location: str,
        valid_json_data: dict = None,
        field_to_remove: str = None,
    ):
        """
        Test that JSON data which is missing a required,optional or not applicable field is accepted

        NOTE: By default the field_location being tested is removed. If required, a parent
        field can be given to the optional field_to_remove argument instead.
        """
        # Prepare the json data
        if not valid_json_data:
            valid_json_data = deepcopy(test_instance.covid_json_data)
        # Remove the relevant field
        if field_to_remove:
            valid_json_data = parse(field_to_remove).filter(lambda d: True, valid_json_data)
        else:
            valid_json_data = parse(field_location).filter(lambda d: True, valid_json_data)
        # Test that the valid data is accepted by the model
        test_instance.assertTrue(test_instance.validator.validate(valid_json_data))

    @staticmethod
    def test_missing_mandatory_field_rejected(
        test_instance: unittest.TestCase,
        field_location: str,
        valid_json_data: dict = None,
        expected_bespoke_error_message: str = None,
        expected_error_type: str = "value_error",
        is_mandatory_fhir: bool = False,
        field_to_remove: str = None,
    ):
        """
        Test that json data which is missing a mandatory field is rejected by the model, with
        an appropriate validation error. Note that missing mandatory FHIR fields are rejected
        by the FHIR validator, whereas missing mandatory NHS fields are rejected by the custom
        validator.

        NOTE: By default the field_location being tested is removed. If required, a parent
        field can be given to the optional field_to_remove argument instead.

        NOTE:
        TypeErrors and ValueErrors are caught and converted to ValidationErrors by pydantic. When
        this happens, the error message is suffixed with the type of error e.g. type_error or
        value_error. This is why the test checks for the type of error in the error message.
        """
        # Prepare the json data
        if not valid_json_data:
            valid_json_data = deepcopy(test_instance.covid_json_data)

        # Set the expected error message
        if expected_bespoke_error_message:
            expected_error_message = expected_bespoke_error_message
        else:
            expected_error_message = f"{field_location} is a mandatory field"
            
        if field_to_remove:
            invalid_json_data = parse(field_to_remove).filter(lambda d: True, valid_json_data)
        else:
            # Create invalid json data by removing the relevant field
<<<<<<< HEAD
            invalid_json_data = parse(field_location).filter(lambda d: True, valid_json_data)

=======
            invalid_json_data = parse(field_location).filter(
                lambda d: True, valid_json_data
            )
        
>>>>>>> 67050d11
        if is_mandatory_fhir:
            # Test that correct error message is raised
            with test_instance.assertRaises(ValidationError) as error:
                test_instance.validator.validate(invalid_json_data)

            test_instance.assertTrue(
                (expected_bespoke_error_message + f" (type={expected_error_type})") in str(error.exception)
            )

        else:
            # Test that correct error message is raised
            with test_instance.assertRaises(ValueError) as error:
                test_instance.validator.validate(invalid_json_data)
            test_instance.assertEqual(expected_error_message, str(error.exception))

    @staticmethod
    def test_present_not_applicable_field_rejected(
        test_instance: unittest.TestCase,
        field_location: str,
        vaccine_type: VaccineTypes,
        invalid_json_data: dict = None,
    ):
        """
        NOTE:
        TypeErrors and ValueErrors are caught and converted to ValidationErrors by pydantic. When
        this happens, the error message is suffixed with the type of error e.g. type_error or
        value_error. This is why the test checks for the type of error in the error message.
        """

        invalid_json_data = MandationTests.update_vaccination_procedure_code(
            test_instance, vaccine_type, valid_json_data=invalid_json_data
        )

        # Test that correct error message is raised
        with test_instance.assertRaises(NotApplicableError) as error:
            test_instance.validator.validate(invalid_json_data)
        test_instance.assertEqual(
            f"{field_location} must not be provided for this vaccine type",
            str(error.exception),
        )

    @staticmethod
    def test_mandation_rule_met(
        test_instance: unittest.TestCase,
        field_location: str,
        mandation: str,
        valid_json_data: dict,
        expected_bespoke_error_message: str = None,
        expected_error_type: str = "value_error",
        field_to_remove: str = None,
    ):
        """
        Test that the mandation rule is met (i.e. data is rejected or accepted as appropriate
        when field is present or absent)
        """
        if mandation == Mandation.mandatory:
            # Accept field present
            MandationTests.test_present_field_accepted(test_instance, valid_json_data)
            # Reject field absent
            MandationTests.test_missing_mandatory_field_rejected(
                test_instance,
                field_location,
                valid_json_data,
                expected_bespoke_error_message,
                expected_error_type,
                field_to_remove=field_to_remove,
            )

        if mandation == Mandation.required or mandation == Mandation.optional:
            # Accept field present
            MandationTests.test_present_field_accepted(test_instance, valid_json_data)
            # Accept field absent
            MandationTests.test_missing_field_accepted(
                test_instance,
                field_location,
                valid_json_data,
                field_to_remove=field_to_remove,
            )

        # TODO: Handle not applicable instance
        if mandation == Mandation.not_applicable:
            # Reject field present
            # Accept field absent
            pass

    @staticmethod
    def test_mandation_for_status_dependent_fields(
        test_instance: unittest.TestCase,
        field_location: str,
        vaccine_type: VaccineTypes,
        mandation_when_status_completed: Mandation,
        mandation_when_status_entered_in_error: Mandation,
        mandation_when_status_not_done: Mandation,
        expected_bespoke_error_message: str = None,
        expected_error_type: str = "value_error",
        field_to_remove: str = None,
    ):
        """
        Run all the test cases for the three different statuses,
        when mandation is dependent on status
        """
        # Set the vaccination procedure code based on vaccine type
        if vaccine_type == VaccineTypes.covid_19:
            valid_json_data = test_instance.covid_json_data
            base_not_done_json_data = test_instance.not_done_covid_json_data
        elif vaccine_type == VaccineTypes.flu:
            valid_json_data = test_instance.flu_json_data
            base_not_done_json_data = test_instance.not_done_json_data
        elif vaccine_type == VaccineTypes.hpv:
            valid_json_data = test_instance.hpv_json_data
            base_not_done_json_data = test_instance.not_done_json_data
        elif vaccine_type == VaccineTypes.mmr:
            valid_json_data = test_instance.mmr_json_data
            base_not_done_json_data = test_instance.not_done_mmr_json_data

        valid_json_data = MandationTests.update_vaccination_procedure_code(
            test_instance, vaccine_type, valid_json_data=deepcopy(valid_json_data)
        )

        # Test case where status is "completed"
        json_data_with_status_completed = parse("status").update(deepcopy(valid_json_data), "completed")

        MandationTests.test_mandation_rule_met(
            test_instance,
            field_location,
            mandation_when_status_completed,
            json_data_with_status_completed,
            expected_bespoke_error_message,
            expected_error_type,
            field_to_remove=field_to_remove,
        )

        # Test case where status is "entered-in-error"
        json_data_with_status_entered_in_error = parse("status").update(deepcopy(valid_json_data), "entered-in-error")

        MandationTests.test_mandation_rule_met(
            test_instance,
            field_location,
            mandation_when_status_entered_in_error,
            json_data_with_status_entered_in_error,
            expected_bespoke_error_message,
            expected_error_type,
            field_to_remove=field_to_remove,
        )

        # Test case where status is "not-done"
        base_not_done_json_data = deepcopy(base_not_done_json_data)

        json_data_with_status_not_done = MandationTests.update_vaccination_procedure_code(
            test_instance, vaccine_type, base_not_done_json_data
        )

        MandationTests.test_mandation_rule_met(
            test_instance,
            field_location,
            mandation_when_status_not_done,
            json_data_with_status_not_done,
            expected_bespoke_error_message,
            expected_error_type,
            field_to_remove=field_to_remove,
        )

    @staticmethod
    def test_mandation_for_interdependent_fields(
        test_instance: unittest.TestCase,
        dependent_field_location: str,
        dependent_on_field_location: str,
        vaccine_type: VaccineTypes,
        mandation_when_dependent_on_field_present: Mandation,
        mandation_when_dependent_on_field_absent: Mandation,
        expected_bespoke_error_message: str = None,
        expected_error_type: str = "value_error",
        valid_json_data: dict = None,
    ):
        """
        Run all the test cases for status of "completed" or "entered-in-error" when the field
        is conditionally mandatory if status is "not-done"
        """

        # Set the vaccination procedure code based on vaccine type
        valid_json_data = MandationTests.update_vaccination_procedure_code(
            test_instance, vaccine_type, valid_json_data=valid_json_data
        )

        # Test cases where depent_on_field is present
        MandationTests.test_mandation_rule_met(
            test_instance,
            field_location=dependent_field_location,
            mandation=mandation_when_dependent_on_field_present,
            valid_json_data=deepcopy(valid_json_data),
            expected_bespoke_error_message=expected_bespoke_error_message,
            expected_error_type=expected_error_type,
        )

        # Test case where depent_on_field is absent
        valid_json_data = parse(dependent_on_field_location).filter(lambda d: True, valid_json_data)

        MandationTests.test_mandation_rule_met(
            test_instance,
            field_location=dependent_field_location,
            mandation=mandation_when_dependent_on_field_absent,
            valid_json_data=deepcopy(valid_json_data),
            expected_bespoke_error_message=expected_bespoke_error_message,
            expected_error_type=expected_error_type,
        )<|MERGE_RESOLUTION|>--- conflicted
+++ resolved
@@ -112,20 +112,13 @@
             expected_error_message = expected_bespoke_error_message
         else:
             expected_error_message = f"{field_location} is a mandatory field"
-            
+
         if field_to_remove:
             invalid_json_data = parse(field_to_remove).filter(lambda d: True, valid_json_data)
         else:
             # Create invalid json data by removing the relevant field
-<<<<<<< HEAD
             invalid_json_data = parse(field_location).filter(lambda d: True, valid_json_data)
 
-=======
-            invalid_json_data = parse(field_location).filter(
-                lambda d: True, valid_json_data
-            )
-        
->>>>>>> 67050d11
         if is_mandatory_fhir:
             # Test that correct error message is raised
             with test_instance.assertRaises(ValidationError) as error:
