"""Test immunization pre validation rules on the model"""

import unittest 
from copy import deepcopy

from jsonpath_ng.ext import parse
from mappings import VaccineTypes, Mandation
from models.fhir_immunization import ImmunizationValidator
from tests.utils.generic_utils import (
    # these have an underscore to avoid pytest collecting them as tests
    test_valid_values_accepted as _test_valid_values_accepted,
    test_invalid_values_rejected as _test_invalid_values_rejected,
    load_json_data,
)
<<<<<<< HEAD
from tests.utils.mandation_test_utils import MandationTests
=======
from .utils.mandation_test_utils import MandationTests
from src.models.utils.post_validation_utils import MandatoryError
>>>>>>> ea377ee1


class TestImmunizationModelPostValidationRules(unittest.TestCase):
    """Test immunization post validation rules on the FHIR model"""

    def setUp(self):
        """Set up for each test. This runs before every test"""
        self.covid_json_data = load_json_data("sample_covid_immunization_event.json")
        self.flu_json_data = load_json_data("sample_flu_immunization_event.json")
        self.hpv_json_data = load_json_data("sample_hpv_immunization_event.json")
        self.mmr_json_data = load_json_data("sample_mmr_immunization_event.json")
        self.not_done_json_data = load_json_data("sample_immunization_not_done_event.json")
        self.not_done_covid_json_data = load_json_data("sample_immunization_not_done_covid_event.json")
        self.not_done_mmr_json_data = load_json_data("sample_immunization_not_done_mmr_event.json")
        self.reduce_validation_json_data = load_json_data("sample_immunization_reduce_validation_event.json")
        self.validator = ImmunizationValidator()
        
    def test_collected_errors(self):
        """Test that when passed multiple validation errors, it returns a list of all expected errors."""
        
        covid_data = self.covid_json_data
        
        #remove name[0].given for 'Patient'
        for item in covid_data.get('contained', []):
            if item.get('resourceType') == 'Patient':
                if 'name' in item and item['name'] and 'given' in item['name'][0]:
                    item['name'][0]['given'] = None
        
        #remove actor.identifier.value for 'Organization'
        for performer in covid_data.get('performer', []):
            if performer.get('actor', {}).get('type') == 'Organization':
                if 'identifier' in performer['actor']:
                    performer['actor']['identifier']['value'] = None
                if 'display' in performer['actor']:
                    performer['actor']['display'] = None
                    
        #remove postalCode for 'Patient'
        for item in covid_data.get('contained', []):
            if item.get('resourceType') == 'Patient':
                if 'address' in item and item['address']:
                    item['address'][0]['postalCode'] = None
        
        #remove 'given' for 'Practitioner'
        for item in covid_data.get('contained', []):
            if item.get('resourceType') == 'Practitioner':
                if 'name' in item and item['name'] and 'given' in item['name'][0]:
                    item['name'][0]['given'] = None
                    
        #remove 'primarySource'
        covid_data['primarySource'] = None
        
        expected_errors = [
            "Validation errors: contained[?(@.resourceType=='Patient')].name[0].given must be an array",
            "performer[?(@.actor.type=='Organization')].actor.identifier.value must be a "
            'string',
            "performer[?@.actor.type == 'Organization'].actor.display must be a string",
            "contained[?(@.resourceType=='Patient')].address[0].postalCode must be a "
            'string',
            "contained[?(@.resourceType=='Practitioner')].name[0].given must be an array",
            'primarySource must be a boolean'
        ]

        #assert ValueError raised
        with self.assertRaises(ValueError) as cm:
            self.validator.validate(covid_data)

        #extract the error messages from the exception
        actual_errors = str(cm.exception).split('; ')
        
        #assert length of errors
        assert len(actual_errors) == len(expected_errors)
        
        #assert the error is in the expected error messages
        for error in actual_errors:
            assert error in expected_errors
            
    def test_sample_data(self):
        """Test that each piece of valid sample data passes post validation"""
        # TODO: vaccinationProcedure item in not-done data extension to be removed
        # dependent on imms team confirmation (it was added to allow tests to pass)
        # TODO: Also test some sample HPV and MMR data
        json_data_to_test = [
            self.covid_json_data,
            self.flu_json_data,
            self.not_done_json_data,
            self.reduce_validation_json_data
        ]

        for json_data in json_data_to_test:
            # validator = ImmunizationValidator()
            self.assertTrue(self.validator.validate(json_data))

    def test_post_vaccination_procedure_code(self):
        """
        Test validate_and_set_vaccination_procedure_code accepts valid values, rejects invalid
        values and rejects missing data
        """
        valid_json_data = deepcopy(self.covid_json_data)

        field_location = (
            "extension[?(@.url=='https://fhir.hl7.org.uk/StructureDefinition/"
            + "Extension-UKCore-VaccinationProcedure')].valueCodeableConcept.coding[?(@.system=="
            + "'http://snomed.info/sct')].code"
        )

        # Test that a valid COVID19 code is accepted and vaccine_type is therefore set to COVID19
        _test_valid_values_accepted(
            self,
            valid_json_data=valid_json_data,
            field_location=field_location,
            valid_values_to_test=["1324681000000101"],
        )
        
        self.assertEqual(VaccineTypes.covid_19, self.validator.vaccine_type)

        # Test that an invalid code is rejected
        _test_invalid_values_rejected(
            self,
            valid_json_data=valid_json_data,
            field_location=field_location,
            invalid_value="INVALID_VALUE",
            expected_error_message=f"{field_location}: INVALID_VALUE is not a valid code for this service"
        )
        
        # Test that json data which doesn't contain vaccination_procedure_code is rejected
        MandationTests.test_missing_mandatory_field_rejected(self, field_location)

    def test_post_status(self):
        """
        Test that when status field is absent it is rejected (by FHIR validator) and when it is
        present the status property is set equal to it
        """
        # Test that status property is set to the value of status in the JSON data, where it exists
        for valid_value, json_data_to_use in [
            ("completed", self.covid_json_data),
            ("entered-in-error", self.covid_json_data),
            ("not-done", self.not_done_covid_json_data),
        ]:
            valid_json_data = parse("status").update(deepcopy(json_data_to_use), valid_value)
            self.validator.validate(valid_json_data)
            self.assertEqual(valid_value, self.validator.immunization.status)

        # This error is raised by the FHIR validator (status is a mandatory FHIR field)
        MandationTests.test_missing_mandatory_field_rejected(
            self,
            field_location="status",
            expected_bespoke_error_message="field required",
            expected_error_type="value_error.missing",
            is_mandatory_fhir=True,
        )

    def test_post_patient_identifier_value(self):
        """Test that the JSON data is accepted when it does not contain patient_identifier_value"""
        MandationTests.test_missing_field_accepted(self, "contained[?(@.resourceType=='Patient')].identifier[0].value")

    def test_post_patient_name_given(self):
        """Test that the JSON data is rejected if it does not contain patient_name_given"""
        MandationTests.test_missing_mandatory_field_rejected(
            self, "contained[?(@.resourceType=='Patient')].name[0].given"
        )

    def test_post_patient_name_family(self):
        """Test that the JSON data is rejected if it does not contain patient_name_family"""
        MandationTests.test_missing_mandatory_field_rejected(
            self, "contained[?(@.resourceType=='Patient')].name[0].family"
        )

    def test_post_patient_birth_date(self):
        """Test that the JSON data is rejected if it does not contain patient_birth_date"""
        MandationTests.test_missing_mandatory_field_rejected(self, "contained[?(@.resourceType=='Patient')].birthDate")

    def test_post_patient_gender(self):
        """Test that the JSON data is rejected if it does not contain patient_gender"""
        MandationTests.test_missing_mandatory_field_rejected(self, "contained[?(@.resourceType=='Patient')].gender")

    def test_post_patient_address_postal_code(self):
        """
        Test that the JSON data is rejected if it does not contain patient_address_postal_code
        """
        MandationTests.test_missing_mandatory_field_rejected(
            self, "contained[?(@.resourceType=='Patient')].address[0].postalCode"
        )

    def test_post_occurrence_date_time(self):
        """Test that the JSON data is rejected if it does not contain occurrence_date_time"""
        # This error is raised by the FHIR validator (occurrenceDateTime is a mandatory FHIR field)
        MandationTests.test_missing_mandatory_field_rejected(
            self,
            field_location="occurrenceDateTime",
            expected_bespoke_error_message="Expect any of field value from this list "
            + "['occurrenceDateTime', 'occurrenceString'].",
            is_mandatory_fhir=True,
        )

    def test_post_organization_identifier_value(self):
        """
        Test that the JSON data is rejected if it does not contain organization_identifier_value
        """
        MandationTests.test_missing_mandatory_field_rejected(
            self, "performer[?(@.actor.type=='Organization')].actor.identifier.value"
        )

    def test_post_organization_display(self):
        """Test that the JSON data is rejected if it does not contain organization_display"""
        MandationTests.test_missing_mandatory_field_rejected(
            self, "performer[?(@.actor.type=='Organization')].actor.display"
        )

    def test_post_identifer_value(self):
        """Test that the JSON data is rejected if it does not contain identifier_value"""
        MandationTests.test_missing_mandatory_field_rejected(self, "identifier[0].value")

    def test_post_identifer_system(self):
        """Test that the JSON data is rejected if it does not contain identifier_system"""
        MandationTests.test_missing_mandatory_field_rejected(self, "identifier[0].system")

    def test_post_practitioner_name_given(self):
        """Test that the JSON data is accepted if it does not contain practitioner_name_given"""
        MandationTests.test_missing_field_accepted(self, "contained[?(@.resourceType=='Practitioner')].name[0].given")

    def test_post_practitioner_name_family(self):
        """Test that the JSON data is accepted if it does not contain practitioner_name_family"""
        MandationTests.test_missing_field_accepted(self, "contained[?(@.resourceType=='Practitioner')].name[0].family")

    def test_post_practitioner_identifier_value(self):
        """
        Test that the JSON data is accepted if it does not contain practitioner_identifier_value
        """
        MandationTests.test_missing_field_accepted(
            self, "contained[?(@.resourceType=='Practitioner')].identifier[0].value"
        )

    def test_post_practitioner_identifier_system(self):
        """
        Test that present or absent pratitioner_identifier_system is accepted or rejected
        as appropriate dependent on other fields
        """
        practitioner_identifier_value_field_location = (
            "contained[?(@.resourceType=='Practitioner')].identifier[0].value"
        )

        practitioner_identifier_system_field_location = (
            "contained[?(@.resourceType=='Practitioner')].identifier[0].system"
        )

        # Test COVID-19 cases
        MandationTests.test_mandation_for_interdependent_fields(
            self,
            dependent_field_location=practitioner_identifier_system_field_location,
            dependent_on_field_location=practitioner_identifier_value_field_location,
            vaccine_type=VaccineTypes.covid_19,
            mandation_when_dependent_on_field_present=Mandation.mandatory,
            mandation_when_dependent_on_field_absent=Mandation.optional,
            expected_bespoke_error_message=f"{practitioner_identifier_system_field_location} is "
            + f"mandatory when {practitioner_identifier_value_field_location} is present and "
            + f"vaccination type is {VaccineTypes.covid_19}",
        )

        # Tes FLU cases
        MandationTests.test_mandation_for_interdependent_fields(
            self,
            dependent_field_location=practitioner_identifier_system_field_location,
            dependent_on_field_location=practitioner_identifier_value_field_location,
            vaccine_type=VaccineTypes.flu,
            mandation_when_dependent_on_field_present=Mandation.mandatory,
            mandation_when_dependent_on_field_absent=Mandation.optional,
            expected_bespoke_error_message=f"{practitioner_identifier_system_field_location} is "
            + f"mandatory when {practitioner_identifier_value_field_location} is present and "
            + f"vaccination type is {VaccineTypes.flu}",
            valid_json_data=deepcopy(self.flu_json_data),
        )

        # Test HPV cases
        MandationTests.test_mandation_for_interdependent_fields(
            self,
            dependent_field_location=practitioner_identifier_system_field_location,
            dependent_on_field_location=practitioner_identifier_value_field_location,
            vaccine_type=VaccineTypes.hpv,
            mandation_when_dependent_on_field_present=Mandation.optional,
            mandation_when_dependent_on_field_absent=Mandation.optional,
            valid_json_data=deepcopy(self.hpv_json_data),
        )

        # Test MMR cases
        MandationTests.test_mandation_for_interdependent_fields(
            self,
            dependent_field_location=practitioner_identifier_system_field_location,
            dependent_on_field_location=practitioner_identifier_value_field_location,
            vaccine_type=VaccineTypes.mmr,
            mandation_when_dependent_on_field_present=Mandation.optional,
            mandation_when_dependent_on_field_absent=Mandation.optional,
            valid_json_data=deepcopy(self.mmr_json_data),
        )

    def test_post_perfomer_sds_job_role(self):
        """Test that the JSON data is accepted if it does not contain performer_sds_job_role"""
        field_location = (
            "contained[?(@.resourceType=='QuestionnaireResponse')]"
            + ".item[?(@.linkId=='PerformerSDSJobRole')].answer[0].valueString"
        )
        MandationTests.test_missing_field_accepted(self, field_location)

    def test_post_recorded(self):
        """Test that the JSON data is rejected if it does not contain recorded"""
        MandationTests.test_missing_mandatory_field_rejected(self, "recorded")

    def test_post_primary_source(self):
        """Test that the JSON data is rejected if it does not contain primary_source"""
        MandationTests.test_missing_mandatory_field_rejected(self, "primarySource")

    def test_post_report_origin_text(self):
        """
        Test that present or absent report_origin_text is accepted or rejected
        as appropriate dependent on other fields
        """

        valid_json_data = deepcopy(self.covid_json_data)
        field_location = "reportOrigin.text"

        # Test no errors are raised when primarySource is True
        json_data_with_primary_source_true = parse("primarySource").update(deepcopy(valid_json_data), True)

        MandationTests.test_present_field_accepted(self, json_data_with_primary_source_true)

        MandationTests.test_missing_field_accepted(self, field_location, json_data_with_primary_source_true)

        # Test field is present when primarySource is False
        json_data_with_primary_source_false = parse("primarySource").update(deepcopy(valid_json_data), False)

        MandationTests.test_present_field_accepted(self, json_data_with_primary_source_false)

        MandationTests.test_missing_mandatory_field_rejected(
            self,
            field_location,
            json_data_with_primary_source_false,
            expected_bespoke_error_message=f"{field_location} is mandatory when primarySource" + " is false",
            expected_error_type="MandatoryError",
        )

    def test_post_vaccination_procedure_display(self):
        """
        Test that the JSON data is accepted if it does not contain vaccination_procedure_display
        """
        field_location = (
            "extension[?(@.url=='https://fhir.hl7.org.uk/StructureDefinition/"
            + "Extension-UKCore-VaccinationProcedure')].valueCodeableConcept.coding[?(@.system=="
            + "'http://snomed.info/sct')].display"
        )
        MandationTests.test_missing_field_accepted(self, field_location)

    def test_post_vaccination_situation_code(self):
        """
        Test that present or absent vaccination_situation_code is accepted or rejected
        as appropriate dependent on other fields
        """
        field_location = (
            "extension[?(@.url=='https://fhir.hl7.org.uk/StructureDefinition/"
            + "Extension-UKCore-VaccinationSituation')].valueCodeableConcept.coding[?(@.system=="
            + "'http://snomed.info/sct')].code"
        )

        MandationTests.test_mandation_for_status_dependent_fields(
            self,
            field_location=field_location,
            vaccine_type=VaccineTypes.covid_19,
            mandation_when_status_completed=Mandation.optional,
            mandation_when_status_entered_in_error=Mandation.optional,
            mandation_when_status_not_done=Mandation.mandatory,
            expected_bespoke_error_message=f"{field_location} is mandatory when status is " + "'not-done'",
        )

    def test_post_vaccination_situation_display(self):
        """
        Test that the JSON data is accepted when vaccination_situation_display is present or absent
        """
        field_location = (
            "extension[?(@.url=='https://fhir.hl7.org.uk/StructureDefinition/"
            + "Extension-UKCore-VaccinationSituation')].valueCodeableConcept.coding[?(@.system=="
            + "'http://snomed.info/sct')].display"
        )

        MandationTests.test_missing_field_accepted(self, field_location)

    def test_post_status_reason_coding_code(self):
        """
        Test that the JSON data is accepted if it contains status_reason_coding_code
        and rejected if not
        """
        field_location = "statusReason.coding[?(@.system=='http://snomed.info/sct')].code"

        for vaccine_type in [
            VaccineTypes.covid_19,
            VaccineTypes.flu,
            VaccineTypes.hpv,
            VaccineTypes.mmr,
        ]:
            MandationTests.test_mandation_for_status_dependent_fields(
                self,
                field_location,
                vaccine_type=vaccine_type,
                mandation_when_status_completed=Mandation.optional,
                mandation_when_status_entered_in_error=Mandation.optional,
                mandation_when_status_not_done=Mandation.mandatory,
                expected_bespoke_error_message=f"{field_location} is mandatory when status is " + "'not-done'",
                expected_error_type="MandationError",
            )

    def test_post_status_reason_coding_display(self):
        """
        Test that present or absent status_reason_coding_display is accepted or rejected
        as appropriate dependent on other fields
        """
        MandationTests.test_missing_field_accepted(
            self, "statusReason.coding[?(@.system=='http://snomed.info/sct')].code"
        )

    def test_post_protocol_appplied_dose_number_positive_int(self):
        """
        Test that present or absent protocol_appplied_dose_number_positive_int is accepted or
        rejected as appropriate dependent on other fields
        """

        field_location = "protocolApplied[0].doseNumberPositiveInt"
        # protocol_applied_dose_number_positive_int is FHIR mandatory when protocol_applied is
        # present, therefore to test the NHS validators when
        # protocol_applied_dose_number_positive_int is removed, it is necessary to removed
        # the entirety of protocol_applied
        field_to_remove = "protocolApplied"

        # Test cases for COVID-19
        MandationTests.test_mandation_for_status_dependent_fields(
            self,
            field_location,
            vaccine_type=VaccineTypes.covid_19,
            mandation_when_status_completed=Mandation.mandatory,
            mandation_when_status_entered_in_error=Mandation.mandatory,
            mandation_when_status_not_done=Mandation.mandatory,
            expected_bespoke_error_message=f"{field_location} is mandatory when vaccination "
            + f"type is {VaccineTypes.covid_19}",
            field_to_remove=field_to_remove,
        )

        # Test cases for FLU
        MandationTests.test_mandation_for_status_dependent_fields(
            self,
            field_location,
            vaccine_type=VaccineTypes.flu,
            mandation_when_status_completed=Mandation.mandatory,
            mandation_when_status_entered_in_error=Mandation.mandatory,
            mandation_when_status_not_done=Mandation.required,
            expected_bespoke_error_message=f"{field_location} is mandatory when status is "
            + f"'completed' or 'entered-in-error' and vaccination type is {VaccineTypes.flu}",
            field_to_remove=field_to_remove,
        )

        # Test cases for HPV and MMR
        for vaccine_type in [VaccineTypes.hpv, VaccineTypes.mmr]:
            MandationTests.test_mandation_for_status_dependent_fields(
                self,
                field_location,
                vaccine_type=vaccine_type,
                mandation_when_status_completed=Mandation.required,
                mandation_when_status_entered_in_error=Mandation.required,
                mandation_when_status_not_done=Mandation.required,
                field_to_remove=field_to_remove,
            )

    def test_post_vaccine_code_coding_code(self):
        """Test that the JSON data is rejected when vaccine_code_coding_code is absent"""
        field_location = "vaccineCode.coding[?(@.system=='http://snomed.info/sct')].code"

        MandationTests.test_missing_mandatory_field_rejected(
            self,
            field_location=field_location,
            expected_error_type="MandatoryError",
        )

        # Test not-done data
        field_location = (
            "vaccineCode.coding[?(@.system==" + "'http://terminology.hl7.org/CodeSystem/v3-NullFlavor')].code"
        )

        MandationTests.test_missing_mandatory_field_rejected(
            self,
            field_location=field_location,
            valid_json_data=deepcopy(self.not_done_json_data),
        )
        
        # Test that valid values are accepted when status is 'not-done'
        _test_valid_values_accepted(
            self,
            valid_json_data=deepcopy(self.not_done_json_data),
            field_location=field_location,
            valid_values_to_test=["NAVU", "UNC", "UNK", "NA"],
        )

        # Test that an invalid values are rejected when status is 'not-done'
        _test_invalid_values_rejected(
            self,
            valid_json_data=deepcopy(self.not_done_json_data),
            field_location=field_location,
            invalid_value="39114911000001105",
            expected_error_message=f"{field_location} must be one of the following:"
            + " NAVU, UNC, UNK, NA when status is 'not-done'"
        )

    def test_post_vaccine_code_coding_display(self):
        """Test that the JSON data is accepted when vaccine_code_coding_display is absent"""
        MandationTests.test_missing_field_accepted(
            self, "vaccineCode.coding[?(@.system=='http://snomed.info/sct')].display"
        )

    def test_post_manufacturer_display(self):
        """
        Test that present or absent manufacturer_display is accepted or rejected
        as appropriate dependent on other fields
        """
        field_location = "manufacturer.display"

        # Test cases for COVID-19
        MandationTests.test_mandation_for_status_dependent_fields(
            self,
            field_location,
            vaccine_type=VaccineTypes.covid_19,
            mandation_when_status_completed=Mandation.mandatory,
            mandation_when_status_entered_in_error=Mandation.mandatory,
            mandation_when_status_not_done=Mandation.required,
            expected_bespoke_error_message=f"{field_location} is mandatory when status is "
            + f"'completed' or 'entered-in-error' and vaccination type is {VaccineTypes.covid_19}",
            expected_error_type="MandatoryError",
        )

        # Test cases for FLU, HPV and MMR
        for vaccine_type in [VaccineTypes.flu, VaccineTypes.hpv, VaccineTypes.mmr]:
            MandationTests.test_mandation_for_status_dependent_fields(
                self,
                field_location,
                vaccine_type=vaccine_type,
                mandation_when_status_completed=Mandation.required,
                mandation_when_status_entered_in_error=Mandation.required,
                mandation_when_status_not_done=Mandation.required,
            )

    def test_post_lot_number(self):
        """
        Test that present or absent lot_number is accepted or rejected
        as appropriate dependent on other fields
        """
        field_location = "lotNumber"

        # Test cases for COVID-19
        MandationTests.test_mandation_for_status_dependent_fields(
            self,
            field_location,
            vaccine_type=VaccineTypes.covid_19,
            mandation_when_status_completed=Mandation.mandatory,
            mandation_when_status_entered_in_error=Mandation.mandatory,
            mandation_when_status_not_done=Mandation.required,
            expected_bespoke_error_message=f"{field_location} is mandatory when status is "
            + f"'completed' or 'entered-in-error' and vaccination type is {VaccineTypes.covid_19}",
            expected_error_type="MandatoryError",
        )

        # Test cases for FLU, HPV and MMR
        for vaccine_type in [VaccineTypes.flu, VaccineTypes.hpv, VaccineTypes.mmr]:
            MandationTests.test_mandation_for_status_dependent_fields(
                self,
                field_location,
                vaccine_type=vaccine_type,
                mandation_when_status_completed=Mandation.required,
                mandation_when_status_entered_in_error=Mandation.required,
                mandation_when_status_not_done=Mandation.required,
            )

    def test_post_expiration_date(self):
        """
        Test that present or absent expiration_date is accepted or rejected
        as appropriate dependent on other fields
        """
        field_location = "expirationDate"

        # Test cases for COVID-19
        MandationTests.test_mandation_for_status_dependent_fields(
            self,
            field_location,
            vaccine_type=VaccineTypes.covid_19,
            mandation_when_status_completed=Mandation.mandatory,
            mandation_when_status_entered_in_error=Mandation.mandatory,
            mandation_when_status_not_done=Mandation.required,
            expected_bespoke_error_message=f"{field_location} is mandatory when status is "
            + f"'completed' or 'entered-in-error' and vaccination type is {VaccineTypes.covid_19}",
            expected_error_type="MandatoryError",
        )

        # Test cases for FLU, HPV and MMR
        for vaccine_type in [VaccineTypes.flu, VaccineTypes.hpv, VaccineTypes.mmr]:
            MandationTests.test_mandation_for_status_dependent_fields(
                self,
                field_location,
                vaccine_type=vaccine_type,
                mandation_when_status_completed=Mandation.required,
                mandation_when_status_entered_in_error=Mandation.required,
                mandation_when_status_not_done=Mandation.required,
            )

    def test_post_site_coding_code(self):
        """Test that the JSON data is accepted when site_coding_code is absent"""
        MandationTests.test_missing_field_accepted(self, "site.coding[?(@.system=='http://snomed.info/sct')].code")

    def test_post_site_coding_display(self):
        """Test that the JSON data is accepted when site_coding_display is absent"""
        MandationTests.test_missing_field_accepted(self, "site.coding[?(@.system=='http://snomed.info/sct')].display")

    def test_post_route_coding_code(self):
        """
        Test that present or absent route_coding_code is accepted or rejected
        as appropriate dependent on other fields
        """
        field_location = "route.coding[?(@.system=='http://snomed.info/sct')].code"

        # Test cases for COVID-19 and FLU
        for vaccine_type in [VaccineTypes.covid_19, VaccineTypes.flu]:
            MandationTests.test_mandation_for_status_dependent_fields(
                self,
                field_location,
                vaccine_type=vaccine_type,
                mandation_when_status_completed=Mandation.mandatory,
                mandation_when_status_entered_in_error=Mandation.mandatory,
                mandation_when_status_not_done=Mandation.required,
                expected_bespoke_error_message=f"{field_location} is mandatory when status is "
                + f"'completed' or 'entered-in-error' and vaccination type is {vaccine_type}",
                expected_error_type="MandatoryError",
            )

        # Test cases for HPV and MMR
        for vaccine_type in [VaccineTypes.hpv, VaccineTypes.mmr]:
            MandationTests.test_mandation_for_status_dependent_fields(
                self,
                field_location,
                vaccine_type=vaccine_type,
                mandation_when_status_completed=Mandation.required,
                mandation_when_status_entered_in_error=Mandation.required,
                mandation_when_status_not_done=Mandation.required,
            )

    def test_post_route_coding_display(self):
        """Test that the JSON data is accepted when route_coding_display is absent"""
        MandationTests.test_missing_field_accepted(self, "route.coding[?(@.system=='http://snomed.info/sct')].display")

    def test_post_dose_quantity_value(self):
        """
        Test that present or absent dose_quantity_value is accepted or rejected
        as appropriate dependent on other fields
        """
        field_location = "doseQuantity.value"

        # Test cases for COVID-19 and FLU
        for vaccine_type in [VaccineTypes.covid_19, VaccineTypes.flu]:
            MandationTests.test_mandation_for_status_dependent_fields(
                self,
                field_location,
                vaccine_type=vaccine_type,
                mandation_when_status_completed=Mandation.mandatory,
                mandation_when_status_entered_in_error=Mandation.mandatory,
                mandation_when_status_not_done=Mandation.required,
                expected_bespoke_error_message=f"{field_location} is mandatory when status is "
                + f"'completed' or 'entered-in-error' and vaccination type is {vaccine_type}",
                expected_error_type="MandatoryError",
            )

        # Test cases for HPV and MMR
        for vaccine_type in [VaccineTypes.hpv, VaccineTypes.mmr]:
            MandationTests.test_mandation_for_status_dependent_fields(
                self,
                field_location,
                vaccine_type=vaccine_type,
                mandation_when_status_completed=Mandation.required,
                mandation_when_status_entered_in_error=Mandation.required,
                mandation_when_status_not_done=Mandation.required,
            )

    def test_post_dose_quantity_code(self):
        """
        Test that present or absent dose_quantity_code is accepted or rejected
        as appropriate dependent on other fields
        """
        field_location = "doseQuantity.code"

        # Test cases for COVID-19 and FLU
        for vaccine_type in [VaccineTypes.covid_19, VaccineTypes.flu]:
            MandationTests.test_mandation_for_status_dependent_fields(
                self,
                field_location,
                vaccine_type=vaccine_type,
                mandation_when_status_completed=Mandation.mandatory,
                mandation_when_status_entered_in_error=Mandation.mandatory,
                mandation_when_status_not_done=Mandation.required,
                expected_bespoke_error_message=f"{field_location} is mandatory when status is "
                + f"'completed' or 'entered-in-error' and vaccination type is {vaccine_type}",
                expected_error_type="MandatoryError",
            )

        # Test cases for HPV and MMR
        for vaccine_type in [VaccineTypes.hpv, VaccineTypes.mmr]:
            MandationTests.test_mandation_for_status_dependent_fields(
                self,
                field_location,
                vaccine_type=vaccine_type,
                mandation_when_status_completed=Mandation.required,
                mandation_when_status_entered_in_error=Mandation.required,
                mandation_when_status_not_done=Mandation.required,
            )

    def test_post_dose_quantity_unit(self):
        """Test that the JSON data is accepted when dose_quantity_unit is absent"""
        MandationTests.test_missing_field_accepted(self, "doseQuantity.unit")

    def test_post_reason_code_coding_code(self):
        """Test that the JSON data is accepted when reason_code_coding_code is absent"""
        sample_data_reason_code = self.covid_json_data["reasonCode"]
        for index in range(len(sample_data_reason_code)):
            MandationTests.test_missing_field_accepted(self, f"reasonCode[{index}].coding[0].code")

    def test_post_reason_code_coding_display(self):
        """Test that the JSON data is accepted when reason_code_coding_display is absent"""
        sample_data_reason_code = self.covid_json_data["reasonCode"]
        for index in range(len(sample_data_reason_code)):
            MandationTests.test_missing_field_accepted(self, f"reasonCode[{index}].coding[0].display")

    def test_post_nhs_number_verification_status_code(self):
        """Test that the JSON data is accepted when nhs_number_verification_status_code is absent"""
        field_location = (
            "contained[?(@.resourceType=='Patient')]"
            + ".identifier[?(@.system=='https://fhir.nhs.uk/Id/nhs-number')]"
            + ".extension[?(@.url=="
            + "'https://fhir.hl7.org.uk/StructureDefinition/"
            + "Extension-UKCore-NHSNumberVerificationStatus')]"
            + ".valueCodeableConcept.coding[?(@.system=='https://fhir.hl7.org.uk/CodeSystem/"
            + "UKCore-NHSNumberVerificationStatusEngland')].code"
        )
        MandationTests.test_missing_mandatory_field_rejected(self, field_location)

    def test_post_nhs_number_verification_status_display(self):
        """
        Test that the JSON data is accepted when nhs_number_verification_status_display is absent
        """
        field_location = (
            "contained[?(@.resourceType=='Patient')]"
            + ".identifier[?(@.system=='https://fhir.nhs.uk/Id/nhs-number')]"
            + ".extension[?(@.url=="
            + "'https://fhir.hl7.org.uk/StructureDefinition/"
            + "Extension-UKCore-NHSNumberVerificationStatus')]"
            + ".valueCodeableConcept.coding[?(@.system=='https://fhir.hl7.org.uk/CodeSystem/"
            + "UKCore-NHSNumberVerificationStatusEngland')].display"
        )

        MandationTests.test_missing_field_accepted(self, field_location)

    def test_post_organization_identifier_system(self):
        """
        Test that the JSON data is rejected if it does not contain organization_identifier_system
        """
        MandationTests.test_missing_mandatory_field_rejected(
            self, "performer[?(@.actor.type=='Organization')].actor.identifier.system"
        )

    def test_post_local_patient_value(self):
        """Test that the JSON data is rejected if it does not contain local_patient_value"""
        MandationTests.test_missing_mandatory_field_rejected(
            self,
            field_location="contained[?(@.resourceType=='QuestionnaireResponse')]"
            + ".item[?(@.linkId=='LocalPatient')].answer[0].valueReference.identifier.value",
        )

    def test_post_local_patient_system(self):
        """Test that the JSON data is rejected if it does not contain local_patient_system"""
        MandationTests.test_missing_mandatory_field_rejected(
            self,
            field_location="contained[?(@.resourceType=='QuestionnaireResponse')]"
            + ".item[?(@.linkId=='LocalPatient')].answer[0].valueReference.identifier.system",
        )

    def test_post_consent_code(self):
        """
        Test that present or absent consent_code is accepted or rejected
        as appropriate dependent on other fields
        """
        field_location = (
            "contained[?(@.resourceType=='QuestionnaireResponse')].item"
            + "[?(@.linkId=='Consent')].answer[0].valueCoding.code"
        )

        # Test cases for COVID-19 and FLU
        for vaccine_type in [VaccineTypes.covid_19, VaccineTypes.flu]:
            MandationTests.test_mandation_for_status_dependent_fields(
                self,
                field_location,
                vaccine_type=vaccine_type,
                mandation_when_status_completed=Mandation.mandatory,
                mandation_when_status_entered_in_error=Mandation.mandatory,
                mandation_when_status_not_done=Mandation.required,
                expected_bespoke_error_message=f"{field_location} is mandatory when status is "
                + f"'completed' or 'entered-in-error' and vaccination type is {vaccine_type}",
                expected_error_type="MandatoryError",
            )

        # Test cases for HPV and MMR
        for vaccine_type in [VaccineTypes.hpv, VaccineTypes.mmr]:
            MandationTests.test_mandation_for_status_dependent_fields(
                self,
                field_location,
                vaccine_type=vaccine_type,
                mandation_when_status_completed=Mandation.required,
                mandation_when_status_entered_in_error=Mandation.required,
                mandation_when_status_not_done=Mandation.required,
            )

    def test_post_consent_display(self):
        """
        Test that present or absent consent_display is accepted or rejected
        as appropriate dependent on other fields
        """
        MandationTests.test_missing_field_accepted(
            self,
            field_location="contained[?(@.resourceType=='QuestionnaireResponse')].item"
            + "[?(@.linkId=='Consent')].answer[0].valueCoding.display",
        )

    def test_post_care_setting_code(self):
        """
        Test that present or absent care_setting_code is accepted or rejected
        as appropriate dependent on other fields
        """
        field_location = (
            "contained[?(@.resourceType=='QuestionnaireResponse')].item"
            + "[?(@.linkId=='CareSetting')].answer[0].valueCoding.code"
        )

        # Test cases for COVID19
        MandationTests.test_missing_mandatory_field_rejected(
            self, field_location, valid_json_data=deepcopy(self.covid_json_data)
        )

        # Test cases for FLU
        MandationTests.test_missing_mandatory_field_rejected(
            self, field_location, valid_json_data=deepcopy(self.flu_json_data)
        )

        # Test cases for HPV
        MandationTests.test_missing_field_accepted(self, field_location, valid_json_data=deepcopy(self.hpv_json_data))

        # Test cases for MMR
        MandationTests.test_missing_field_accepted(self, field_location, valid_json_data=deepcopy(self.mmr_json_data))

    def test_post_care_setting_display(self):
        """
        Test that present or absent care_setting_display is accepted or rejected
        as appropriate dependent on other fields
        """
        field_location = (
            "contained[?(@.resourceType=='QuestionnaireResponse')].item"
            + "[?(@.linkId=='CareSetting')].answer[0].valueCoding.display"
        )

        for vaccine_type in [
            VaccineTypes.covid_19,
            VaccineTypes.flu,
            VaccineTypes.hpv,
            VaccineTypes.mmr,
        ]:
            if vaccine_type == VaccineTypes.covid_19:
                valid_json_data = deepcopy(self.covid_json_data)
            elif vaccine_type == VaccineTypes.flu:
                valid_json_data = deepcopy(self.flu_json_data)
            elif vaccine_type == VaccineTypes.mmr:
                valid_json_data = deepcopy(self.mmr_json_data)
            elif vaccine_type == VaccineTypes.hpv:
                valid_json_data = deepcopy(self.hpv_json_data)

            valid_json_data = MandationTests.update_vaccination_procedure_code(
                self, vaccine_type, valid_json_data=valid_json_data
            )
            MandationTests.test_missing_field_accepted(self, field_location, valid_json_data)

    def test_post_ip_address(self):
        """Test that the JSON data is rejected if it does contain ip_address"""
        field_location = (
            "contained[?(@.resourceType=='QuestionnaireResponse')].item"
            + "[?(@.linkId=='IpAddress')].answer[0].valueString"
        )

        # Test case for COVID19
        MandationTests.test_missing_field_accepted(self, field_location)

        # Test cases for FLU, HPV and MMR
        # Add value into the JSON data
        invalid_flu_json_data = deepcopy(self.flu_json_data)
        invalid_flu_json_data["contained"][2]["item"].append(
            {"linkId": "IpAddress", "answer": [{"valueString": "IP_ADDRESS"}]}
        )

        for vaccine_type in (VaccineTypes.flu, VaccineTypes.hpv, VaccineTypes.mmr):
            MandationTests.test_present_not_applicable_field_rejected(
                self,
                field_location=field_location,
                vaccine_type=vaccine_type,
                invalid_json_data=deepcopy(invalid_flu_json_data),
            )

    def test_post_user_id(self):
        """Test that the JSON data is rejected if it does contain user_id"""
        field_location = (
            "contained[?(@.resourceType=='QuestionnaireResponse')].item"
            + "[?(@.linkId=='UserId')].answer[0].valueString"
        )

        # Test case for COVID19
        MandationTests.test_missing_field_accepted(self, field_location)

        # Add value into the JSON data
        invalid_flu_json_data = deepcopy(self.flu_json_data)
        invalid_flu_json_data["contained"][2]["item"].append(
            {"linkId": "UserId", "answer": [{"valueString": "USER_ID"}]}
        )

        # Test cases for FLU, HPV and MMR
        for vaccine_type in (VaccineTypes.flu, VaccineTypes.hpv, VaccineTypes.mmr):
            MandationTests.test_present_not_applicable_field_rejected(
                self,
                field_location=field_location,
                vaccine_type=vaccine_type,
                invalid_json_data=deepcopy(invalid_flu_json_data),
            )

    def test_post_user_name(self):
        """Test that the JSON data is rejected if it does contain user_name"""
        field_location = (
            "contained[?(@.resourceType=='QuestionnaireResponse')].item"
            + "[?(@.linkId=='UserName')].answer[0].valueString"
        )

        # Test case for COVID19
        MandationTests.test_missing_field_accepted(self, field_location)

        # Add value into the JSON data
        invalid_flu_json_data = deepcopy(self.flu_json_data)
        invalid_flu_json_data["contained"][2]["item"].append(
            {"linkId": "UserName", "answer": [{"valueString": "USER_NAME"}]}
        )

        # Test cases for FLU, HPV and MMR
        for vaccine_type in (VaccineTypes.flu, VaccineTypes.hpv, VaccineTypes.mmr):
            MandationTests.test_present_not_applicable_field_rejected(
                self,
                field_location=field_location,
                vaccine_type=vaccine_type,
                invalid_json_data=deepcopy(invalid_flu_json_data),
            )

    def test_post_user_email(self):
        """Test that the JSON data is rejected if it does contain user_email"""
        field_location = (
            "contained[?(@.resourceType=='QuestionnaireResponse')].item"
            + "[?(@.linkId=='UserEmail')].answer[0].valueString"
        )

        # Test case for COVID19
        MandationTests.test_missing_field_accepted(self, field_location)

        # Add value into the JSON data
        invalid_flu_json_data = deepcopy(self.flu_json_data)
        invalid_flu_json_data["contained"][2]["item"].append(
            {"linkId": "UserEmail", "answer": [{"valueString": "USER_EMAIL"}]}
        )

        # Test cases for FLU, HPV and MMR
        for vaccine_type in (VaccineTypes.flu, VaccineTypes.hpv, VaccineTypes.mmr):
            MandationTests.test_present_not_applicable_field_rejected(
                self,
                field_location=field_location,
                vaccine_type=vaccine_type,
                invalid_json_data=deepcopy(invalid_flu_json_data),
            )

    def test_post_submitted_time_stamp(self):
        """Test that the JSON data is rejected if it does contain submitted_time_stamp"""
        field_location = (
            "contained[?(@.resourceType=='QuestionnaireResponse')].item"
            + "[?(@.linkId=='SubmittedTimeStamp')].answer[0].valueDateTime"
        )

        # Test case for COVID19
        MandationTests.test_missing_field_accepted(self, field_location)

        # Add value into the JSON data
        invalid_flu_json_data = deepcopy(self.flu_json_data)
        invalid_flu_json_data["contained"][2]["item"].append(
            {
                "linkId": "SubmittedTimeStamp",
                "answer": [{"valueDateTime": "2021-02-07T13:44:07+00:00"}],
            }
        )

        # Test cases for FLU, HPV and MMR
        for vaccine_type in (VaccineTypes.flu, VaccineTypes.hpv, VaccineTypes.mmr):
            MandationTests.test_present_not_applicable_field_rejected(
                self,
                field_location=field_location,
                vaccine_type=vaccine_type,
                invalid_json_data=deepcopy(invalid_flu_json_data),
            )

    def test_post_location_identifier_value(self):
        """
        Test that the JSON data is rejected if it does and does not contain
        location_identifier_value as appropriate
        """
        field_location = "location.identifier.value"
        # Test cases for COVID-19, FLU and HPV where it is mandatory
        for vaccine_type in (VaccineTypes.covid_19, VaccineTypes.flu, VaccineTypes.hpv):
            valid_json_data = MandationTests.update_vaccination_procedure_code(
                self,
                vaccine_type,
                valid_json_data=deepcopy(
                    self.covid_json_data if vaccine_type == VaccineTypes.covid_19 else self.flu_json_data
                ),
            )
            MandationTests.test_missing_mandatory_field_rejected(self, field_location, valid_json_data=valid_json_data)

        # Test cases for MMR where it is N/A
        invalid_json_data = MandationTests.update_vaccination_procedure_code(
            self, VaccineTypes.mmr, valid_json_data=deepcopy(self.flu_json_data)
        )
        invalid_json_data["location"] = {
            "identifier": {
                "value": "X99999",
            }
        }
        MandationTests.test_present_not_applicable_field_rejected(
            self,
            field_location,
            VaccineTypes.mmr,
            invalid_json_data=invalid_json_data,
        )

    def test_post_location_identifier_system(self):
        """
        Test that the JSON data is rejected if it does and does not contain
        location_identifier_system as appropriate
        """
        field_location = "location.identifier.system"
        # Test cases for COVID-19, FLU and HPV where it is mandatory
        for vaccine_type in (VaccineTypes.covid_19, VaccineTypes.flu, VaccineTypes.hpv):
            valid_json_data = MandationTests.update_vaccination_procedure_code(
                self,
                vaccine_type,
                valid_json_data=deepcopy(
                    self.covid_json_data if vaccine_type == VaccineTypes.covid_19 else self.flu_json_data
                ),
            )
            MandationTests.test_missing_mandatory_field_rejected(self, field_location, valid_json_data=valid_json_data)

        # Test cases for MMR where it is N/A
        invalid_json_data = MandationTests.update_vaccination_procedure_code(
            self, VaccineTypes.mmr, valid_json_data=deepcopy(self.flu_json_data)
        )
        invalid_json_data["location"] = {
            "identifier": {
                "system": "https://fhir.nhs.uk/Id/ods-organization-code",
            }
        }
        MandationTests.test_present_not_applicable_field_rejected(
            self,
            field_location,
            VaccineTypes.mmr,
            invalid_json_data=invalid_json_data,
        )

    def test_post_reduce_validation_code(self):
        """
        Test that present or absent reduce_validation_code is accepted
        """
        field_location = (
            "contained[?(@.resourceType=='QuestionnaireResponse')]"
            + ".item[?(@.linkId=='ReduceValidationCode')].answer[0].valueString"
        )
        MandationTests.test_missing_field_accepted(
            self,
            field_location,
        )
        MandationTests.test_present_field_accepted(
            self,
            valid_json_data=deepcopy(self.covid_json_data),
        )<|MERGE_RESOLUTION|>--- conflicted
+++ resolved
@@ -1,6 +1,6 @@
 """Test immunization pre validation rules on the model"""
 
-import unittest 
+import unittest
 from copy import deepcopy
 
 from jsonpath_ng.ext import parse
@@ -12,12 +12,8 @@
     test_invalid_values_rejected as _test_invalid_values_rejected,
     load_json_data,
 )
-<<<<<<< HEAD
 from tests.utils.mandation_test_utils import MandationTests
-=======
-from .utils.mandation_test_utils import MandationTests
 from src.models.utils.post_validation_utils import MandatoryError
->>>>>>> ea377ee1
 
 
 class TestImmunizationModelPostValidationRules(unittest.TestCase):
@@ -34,18 +30,18 @@
         self.not_done_mmr_json_data = load_json_data("sample_immunization_not_done_mmr_event.json")
         self.reduce_validation_json_data = load_json_data("sample_immunization_reduce_validation_event.json")
         self.validator = ImmunizationValidator()
-        
+
     def test_collected_errors(self):
         """Test that when passed multiple validation errors, it returns a list of all expected errors."""
-        
+
         covid_data = self.covid_json_data
-        
+
         #remove name[0].given for 'Patient'
         for item in covid_data.get('contained', []):
             if item.get('resourceType') == 'Patient':
                 if 'name' in item and item['name'] and 'given' in item['name'][0]:
                     item['name'][0]['given'] = None
-        
+
         #remove actor.identifier.value for 'Organization'
         for performer in covid_data.get('performer', []):
             if performer.get('actor', {}).get('type') == 'Organization':
@@ -53,22 +49,22 @@
                     performer['actor']['identifier']['value'] = None
                 if 'display' in performer['actor']:
                     performer['actor']['display'] = None
-                    
+
         #remove postalCode for 'Patient'
         for item in covid_data.get('contained', []):
             if item.get('resourceType') == 'Patient':
                 if 'address' in item and item['address']:
                     item['address'][0]['postalCode'] = None
-        
+
         #remove 'given' for 'Practitioner'
         for item in covid_data.get('contained', []):
             if item.get('resourceType') == 'Practitioner':
                 if 'name' in item and item['name'] and 'given' in item['name'][0]:
                     item['name'][0]['given'] = None
-                    
+
         #remove 'primarySource'
         covid_data['primarySource'] = None
-        
+
         expected_errors = [
             "Validation errors: contained[?(@.resourceType=='Patient')].name[0].given must be an array",
             "performer[?(@.actor.type=='Organization')].actor.identifier.value must be a "
@@ -86,14 +82,14 @@
 
         #extract the error messages from the exception
         actual_errors = str(cm.exception).split('; ')
-        
+
         #assert length of errors
         assert len(actual_errors) == len(expected_errors)
-        
+
         #assert the error is in the expected error messages
         for error in actual_errors:
             assert error in expected_errors
-            
+
     def test_sample_data(self):
         """Test that each piece of valid sample data passes post validation"""
         # TODO: vaccinationProcedure item in not-done data extension to be removed
@@ -130,7 +126,7 @@
             field_location=field_location,
             valid_values_to_test=["1324681000000101"],
         )
-        
+
         self.assertEqual(VaccineTypes.covid_19, self.validator.vaccine_type)
 
         # Test that an invalid code is rejected
@@ -141,7 +137,7 @@
             invalid_value="INVALID_VALUE",
             expected_error_message=f"{field_location}: INVALID_VALUE is not a valid code for this service"
         )
-        
+
         # Test that json data which doesn't contain vaccination_procedure_code is rejected
         MandationTests.test_missing_mandatory_field_rejected(self, field_location)
 
@@ -505,7 +501,7 @@
             field_location=field_location,
             valid_json_data=deepcopy(self.not_done_json_data),
         )
-        
+
         # Test that valid values are accepted when status is 'not-done'
         _test_valid_values_accepted(
             self,
