import base64
import urllib

import json
import unittest
import uuid
<<<<<<< HEAD
from fhir.resources.R4B.bundle import Bundle
from fhir.resources.R4B.immunization import Immunization
from unittest.mock import create_autospec
=======
from unittest.mock import create_autospec, ANY, patch, Mock
>>>>>>> fbc65c0c
from urllib.parse import urlencode

from authorization import Authorization
from fhir_controller import FhirController
from fhir_service import FhirService, UpdateOutcome
from models.errors import (
    ResourceNotFoundError,
    UnhandledResponseError,
    InvalidPatientId,
    CustomValidationError, ParameterException,
)
from tests.immunization_utils import create_an_immunization
<<<<<<< HEAD
=======
from mappings import VaccineTypes
from parameter_parser import patient_identifier_system, process_search_params
>>>>>>> fbc65c0c


class TestFhirController(unittest.TestCase):
    def setUp(self):
        self.service = create_autospec(FhirService)
        self.authorizer = create_autospec(Authorization)
        self.controller = FhirController(self.authorizer, self.service)

    def test_create_response(self):
        """it should return application/fhir+json with correct status code"""
        body = {"message": "a body"}
        res = self.controller.create_response(42, body)
        headers = res["headers"]

        self.assertEqual(res["statusCode"], 42)
        self.assertDictEqual(
            headers,
            {
                "Content-Type": "application/fhir+json",
            },
        )
        self.assertDictEqual(json.loads(res["body"]), body)

    def test_no_body_no_header(self):
        res = self.controller.create_response(42)
        self.assertEqual(res["statusCode"], 42)
        self.assertDictEqual(res["headers"], {})
        self.assertTrue("body" not in res)


class TestFhirControllerGetImmunizationById(unittest.TestCase):
    def setUp(self):
        self.service = create_autospec(FhirService)
        self.authorizer = create_autospec(Authorization)
        self.controller = FhirController(self.authorizer, self.service)

    def test_get_imms_by_id(self):
        """it should return Immunization resource if it exists"""
        # Given
        imms_id = "a-id"
        self.service.get_immunization_by_id.return_value = Immunization.construct()
        lambda_event = {"pathParameters": {"id": imms_id}}

        # When
        response = self.controller.get_immunization_by_id(lambda_event)

        # Then
        self.service.get_immunization_by_id.assert_called_once_with(imms_id)

        self.assertEqual(response["statusCode"], 200)
        body = json.loads(response["body"])
        self.assertEqual(body["resourceType"], "Immunization")

    def test_not_found(self):
        """it should return not-found OperationOutcome if it doesn't exist"""
        # Given
        imms_id = "a-non-existing-id"
        self.service.get_immunization_by_id.return_value = None
        lambda_event = {"pathParameters": {"id": imms_id}}

        # When
        response = self.controller.get_immunization_by_id(lambda_event)

        # Then
        self.service.get_immunization_by_id.assert_called_once_with(imms_id)

        self.assertEqual(response["statusCode"], 404)
        body = json.loads(response["body"])
        self.assertEqual(body["resourceType"], "OperationOutcome")
        self.assertEqual(body["issue"][0]["code"], "not-found")

    def test_validate_imms_id(self):
        """it should validate lambda's Immunization id"""
        invalid_id = {"pathParameters": {"id": "invalid %$ id"}}

        response = self.controller.get_immunization_by_id(invalid_id)

        self.assertEqual(self.service.get_immunization_by_id.call_count, 0)
        self.assertEqual(response["statusCode"], 400)
        outcome = json.loads(response["body"])
        self.assertEqual(outcome["resourceType"], "OperationOutcome")


class TestCreateImmunization(unittest.TestCase):
    def setUp(self):
        self.service = create_autospec(FhirService)
        self.authorizer = create_autospec(Authorization)
        self.controller = FhirController(self.authorizer, self.service)

    def test_create_immunization(self):
        """it should create Immunization and return resource's location"""
        imms_id = str(uuid.uuid4())
        imms = create_an_immunization(imms_id)
        aws_event = {"body": imms.json()}
        self.service.create_immunization.return_value = imms

        response = self.controller.create_immunization(aws_event)

        imms_obj = json.loads(aws_event["body"])
        self.service.create_immunization.assert_called_once_with(imms_obj)
        self.assertEqual(response["statusCode"], 201)
        self.assertTrue("body" not in response)
        self.assertTrue(response["headers"]["Location"].endswith(f"Immunization/{imms_id}"))

    def test_malformed_resource(self):
        """it should return 400 if json is malformed"""
        bad_json = '{foo: "bar"}'
        aws_event = {"body": bad_json}

        response = self.controller.create_immunization(aws_event)

        self.assertEqual(self.service.get_immunization_by_id.call_count, 0)
        self.assertEqual(response["statusCode"], 400)
        outcome = json.loads(response["body"])
        self.assertEqual(outcome["resourceType"], "OperationOutcome")

    def test_invalid_nhs_number(self):
        """it should handle ValidationError when patient doesn't exist"""
        imms = Immunization.construct()
        aws_event = {"body": imms.json()}
        invalid_nhs_num = "a-bad-id"
        self.service.create_immunization.side_effect = InvalidPatientId(patient_identifier=invalid_nhs_num)

        response = self.controller.create_immunization(aws_event)

        self.assertEqual(response["statusCode"], 400)
        body = json.loads(response["body"])
        self.assertEqual(body["resourceType"], "OperationOutcome")
        self.assertTrue(invalid_nhs_num in body["issue"][0]["diagnostics"])

    def test_pds_unhandled_error(self):
        """it should respond with 500 if PDS returns error"""
        imms = Immunization.construct()
        aws_event = {"body": imms.json()}
        self.service.create_immunization.side_effect = UnhandledResponseError(response={}, message="a message")

        response = self.controller.create_immunization(aws_event)

        self.assertEqual(500, response["statusCode"])
        body = json.loads(response["body"])
        self.assertEqual(body["resourceType"], "OperationOutcome")


class TestUpdateImmunization(unittest.TestCase):
    def setUp(self):
        self.service = create_autospec(FhirService)
        self.authorizer = create_autospec(Authorization)
        self.controller = FhirController(self.authorizer, self.service)

    def test_create_immunization(self):
        """it should update Immunization"""
        imms = "{}"
        imms_id = "valid-id"
        aws_event = {"body": imms, "pathParameters": {"id": imms_id}}
        self.service.update_immunization.return_value = UpdateOutcome.UPDATE, "value doesn't matter"

        response = self.controller.update_immunization(aws_event)

        self.service.update_immunization.assert_called_once_with(imms_id, json.loads(imms))
        self.assertEqual(response["statusCode"], 200)
        self.assertTrue("body" not in response)

    def test_create_new_imms(self):
        """it should return 201 if update creates a new record"""
        req_imms = "{}"
        path_id = "valid-id"
        aws_event = {"body": req_imms, "pathParameters": {"id": path_id}}

        new_id = "newly-created-id"
        created_imms = create_an_immunization(imms_id=new_id)
        self.service.update_immunization.return_value = UpdateOutcome.CREATE, created_imms

        # When
        response = self.controller.update_immunization(aws_event)

        # Then
        self.service.update_immunization.assert_called_once_with(path_id, json.loads(req_imms))
        self.assertEqual(response["statusCode"], 201)
        self.assertTrue("body" not in response)
        self.assertTrue(response["headers"]["Location"].endswith(f"Immunization/{new_id}"))

    def test_validation_error(self):
        """it should return 400 if Immunization is invalid"""
        imms = "{}"
        aws_event = {"body": imms, "pathParameters": {"id": "valid-id"}}
        self.service.update_immunization.side_effect = CustomValidationError(message="invalid")

        response = self.controller.update_immunization(aws_event)

        self.assertEqual(400, response["statusCode"])
        body = json.loads(response["body"])
        self.assertEqual(body["resourceType"], "OperationOutcome")

    def test_malformed_resource(self):
        """it should return 400 if json is malformed"""
        bad_json = '{foo: "bar"}'
        aws_event = {"body": bad_json, "pathParameters": {"id": "valid-id"}}

        response = self.controller.update_immunization(aws_event)

        self.assertEqual(self.service.update_immunization.call_count, 0)
        self.assertEqual(response["statusCode"], 400)
        outcome = json.loads(response["body"])
        self.assertEqual(outcome["resourceType"], "OperationOutcome")

    def test_validate_imms_id(self):
        """it should validate lambda's Immunization id"""
        invalid_id = {"pathParameters": {"id": "invalid %$ id"}}

        response = self.controller.update_immunization(invalid_id)

        self.assertEqual(self.service.update_immunization.call_count, 0)
        self.assertEqual(response["statusCode"], 400)
        outcome = json.loads(response["body"])
        self.assertEqual(outcome["resourceType"], "OperationOutcome")


class TestDeleteImmunization(unittest.TestCase):
    def setUp(self):
        self.service = create_autospec(FhirService)
        self.authorizer = create_autospec(Authorization)
        self.controller = FhirController(self.authorizer, self.service)

    def test_validate_imms_id(self):
        """it should validate lambda's Immunization id"""
        invalid_id = {"pathParameters": {"id": "invalid %$ id"}}

        response = self.controller.delete_immunization(invalid_id)

        self.assertEqual(self.service.get_immunization_by_id.call_count, 0)
        self.assertEqual(response["statusCode"], 400)
        outcome = json.loads(response["body"])
        self.assertEqual(outcome["resourceType"], "OperationOutcome")

    def test_delete_immunization(self):
        # Given
        imms_id = "an-id"
        self.service.delete_immunization.return_value = Immunization.construct()
        lambda_event = {"pathParameters": {"id": imms_id}}

        # When
        response = self.controller.delete_immunization(lambda_event)

        # Then
        self.service.delete_immunization.assert_called_once_with(imms_id)

        self.assertEqual(response["statusCode"], 204)
        self.assertTrue("body" not in response)

    def test_immunization_exception_not_found(self):
        """it should return not-found OperationOutcome if service throws ResourceNotFoundError"""
        # Given
        error = ResourceNotFoundError(resource_type="Immunization", resource_id="an-error-id")
        self.service.delete_immunization.side_effect = error
        lambda_event = {"pathParameters": {"id": "a-non-existing-id"}}

        # When
        response = self.controller.delete_immunization(lambda_event)

        # Then
        self.assertEqual(response["statusCode"], 404)
        body = json.loads(response["body"])
        self.assertEqual(body["resourceType"], "OperationOutcome")
        self.assertEqual(body["issue"][0]["code"], "not-found")

    def test_immunization_unhandled_error(self):
        """it should return server-error OperationOutcome if service throws UnhandledResponseError"""
        # Given
        error = UnhandledResponseError(message="a message", response={})
        self.service.delete_immunization.side_effect = error
        lambda_event = {"pathParameters": {"id": "a-non-existing-id"}}

        # When
        response = self.controller.delete_immunization(lambda_event)

        # Then
        self.assertEqual(response["statusCode"], 500)
        body = json.loads(response["body"])
        self.assertEqual(body["resourceType"], "OperationOutcome")
        self.assertEqual(body["issue"][0]["code"], "exception")


class TestSearchImmunizations(unittest.TestCase):
    def setUp(self):
        self.service = create_autospec(FhirService)
        self.authorizer = create_autospec(Authorization)
        self.controller = FhirController(self.authorizer, self.service)
        self.patient_identifier_key = "patient.identifier"
        self.immunization_target_key = "-immunization.target"
        self.date_from_key = "-date.from"
        self.date_to_key = "-date.to"
        self.nhs_number_valid_value = "9000000009"
        self.patient_identifier_valid_value = f"{patient_identifier_system}|{self.nhs_number_valid_value}"

    def test_get_search_immunizations(self):
        """it should search based on patient_identifier and immunization_target"""
        search_result = Bundle.construct()
        self.service.search_immunizations.return_value = search_result

        disease_type = VaccineTypes().all[0]
        params = (f"{self.immunization_target_key}={disease_type}&"
                  + urllib.parse.urlencode([(f"{self.patient_identifier_key}",
                                             f"{self.patient_identifier_valid_value}")]))
        lambda_event = {"multiValueQueryStringParameters": {
            self.immunization_target_key: [disease_type],
            self.patient_identifier_key: [self.patient_identifier_valid_value]
        }}

        # When
        response = self.controller.search_immunizations(lambda_event)

        # Then
        self.service.search_immunizations.assert_called_once_with(
            self.nhs_number_valid_value, [disease_type], params, ANY, ANY
        )
        self.assertEqual(response["statusCode"], 200)
        body = json.loads(response["body"])
        self.assertEqual(body["resourceType"], "Bundle")

    def test_post_search_immunizations(self):
        """it should search based on patient_identifier and immunization_target"""
        search_result = Bundle.construct()
        self.service.search_immunizations.return_value = search_result

        disease_type = VaccineTypes().all[0]
        params = (f"{self.immunization_target_key}={disease_type}&"
                  + urllib.parse.urlencode([(f"{self.patient_identifier_key}",
                                             f"{self.patient_identifier_valid_value}")]))
        # Construct the application/x-www-form-urlencoded body
        body = {
            self.patient_identifier_key: self.patient_identifier_valid_value,
            self.immunization_target_key: disease_type
        }
        encoded_body = urlencode(body)
        # Base64 encode the body
        base64_encoded_body = base64.b64encode(encoded_body.encode("utf-8")).decode("utf-8")

        # Construct the lambda event
        lambda_event = {
            "httpMethod": "POST",
            "headers": {"Content-Type": "application/x-www-form-urlencoded"},
            "body": base64_encoded_body,
        }
        # When
        response = self.controller.search_immunizations(lambda_event)
        # Then
        self.service.search_immunizations.assert_called_once_with(
            self.nhs_number_valid_value, [disease_type], params, ANY, ANY
        )
        self.assertEqual(response["statusCode"], 200)
        body = json.loads(response["body"])
        self.assertEqual(body["resourceType"], "Bundle")

    @patch('fhir_controller.process_search_params', wraps=process_search_params)
    def test_uses_parameter_parser(self, process_search_params: Mock):
        lambda_event = {"multiValueQueryStringParameters": {
            self.patient_identifier_key: ["https://fhir.nhs.uk/Id/nhs-number|9000000009"],
            self.immunization_target_key: ["a-disease-type"],
        }}

        self.controller.search_immunizations(lambda_event)

        process_search_params.assert_called_once_with({
            self.patient_identifier_key: ["https://fhir.nhs.uk/Id/nhs-number|9000000009"],
            self.immunization_target_key: ["a-disease-type"],
        })

    @patch('fhir_controller.process_search_params')
    def test_search_immunizations_returns_400_on_ParameterException_from_parameter_parser(
        self, process_search_params: Mock
    ):
        lambda_event = {"multiValueQueryStringParameters": {
            self.patient_identifier_key: ["https://fhir.nhs.uk/Id/nhs-number|9000000009"],
            self.immunization_target_key: ["a-disease-type"],
        }}

        process_search_params.side_effect = ParameterException("Test")
        response = self.controller.search_immunizations(lambda_event)

        # Then
        self.assertEqual(response["statusCode"], 400)
        outcome = json.loads(response["body"])
        self.assertEqual(outcome["resourceType"], "OperationOutcome")

    def test_self_link_excludes_extraneous_params(self):
        search_result = Bundle.construct()
        self.service.search_immunizations.return_value = search_result
        disease_type = VaccineTypes().all[0]
        params = (f"{self.immunization_target_key}={disease_type}&"
                  + urllib.parse.urlencode(
                    [(f"{self.patient_identifier_key}", f"{self.patient_identifier_valid_value}")]))

        lambda_event = {
            "multiValueQueryStringParameters": {
                self.patient_identifier_key: [self.patient_identifier_valid_value],
                self.immunization_target_key: [disease_type],
                "b": ["b,a"],
                "a": ["b,a"],
            },
            "body": None,
            "headers": {'Content-Type': 'application/x-www-form-urlencoded'},
            "httpMethod": "POST",
        }

        self.controller.search_immunizations(lambda_event)

        self.service.search_immunizations.assert_called_once_with(
            self.nhs_number_valid_value, [disease_type], params, ANY, ANY
        )<|MERGE_RESOLUTION|>--- conflicted
+++ resolved
@@ -4,15 +4,11 @@
 import json
 import unittest
 import uuid
-<<<<<<< HEAD
+
 from fhir.resources.R4B.bundle import Bundle
 from fhir.resources.R4B.immunization import Immunization
-from unittest.mock import create_autospec
-=======
 from unittest.mock import create_autospec, ANY, patch, Mock
->>>>>>> fbc65c0c
 from urllib.parse import urlencode
-
 from authorization import Authorization
 from fhir_controller import FhirController
 from fhir_service import FhirService, UpdateOutcome
@@ -23,11 +19,9 @@
     CustomValidationError, ParameterException,
 )
 from tests.immunization_utils import create_an_immunization
-<<<<<<< HEAD
-=======
 from mappings import VaccineTypes
 from parameter_parser import patient_identifier_system, process_search_params
->>>>>>> fbc65c0c
+
 
 
 class TestFhirController(unittest.TestCase):
