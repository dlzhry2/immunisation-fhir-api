import base64
import urllib

import json
import unittest
import uuid

from fhir.resources.R4B.bundle import Bundle
from fhir.resources.R4B.immunization import Immunization
from unittest.mock import create_autospec, ANY, patch, Mock
from urllib.parse import urlencode
from authorization import Authorization
from fhir_controller import FhirController
from fhir_repository import ImmunizationRepository
from fhir_service import FhirService, UpdateOutcome
from models.errors import (
    ResourceNotFoundError,
    UnhandledResponseError,
    InvalidPatientId,
    CustomValidationError,
    ParameterException,
)
from tests.immunization_utils import create_covid_19_immunization
from mappings import VaccineTypes
from parameter_parser import patient_identifier_system, process_search_params


class TestFhirController(unittest.TestCase):
    def setUp(self):
        self.service = create_autospec(FhirService)
        self.repository = create_autospec(ImmunizationRepository)
        self.authorizer = create_autospec(Authorization)
        self.controller = FhirController(self.authorizer, self.service,self.repository)

    def test_create_response(self):
        """it should return application/fhir+json with correct status code"""
        body = {"message": "a body"}
        res = self.controller.create_response(42, body)
        headers = res["headers"]

        self.assertEqual(res["statusCode"], 42)
        self.assertDictEqual(
            headers,
            {
                "Content-Type": "application/fhir+json",
            },
        )
        self.assertDictEqual(json.loads(res["body"]), body)

    def test_no_body_no_header(self):
        res = self.controller.create_response(42)
        self.assertEqual(res["statusCode"], 42)
        self.assertDictEqual(res["headers"], {})
        self.assertTrue("body" not in res)


class TestFhirControllerGetImmunizationById(unittest.TestCase):
    def setUp(self):
        self.service = create_autospec(FhirService)
        self.repository = create_autospec(ImmunizationRepository)
        self.authorizer = create_autospec(Authorization)
        self.controller = FhirController(self.authorizer, self.service,self.repository)

    def test_get_imms_by_id(self):
        """it should return Immunization resource if it exists"""
        # Given
        imms_id = "a-id"
        self.service.get_immunization_by_id.return_value = Immunization.construct()
        lambda_event = {"pathParameters": {"id": imms_id}}

        # When
        response = self.controller.get_immunization_by_id(lambda_event)
        # Then
        self.service.get_immunization_by_id.assert_called_once_with(imms_id)

        self.assertEqual(response["statusCode"], 200)
        body = json.loads(response["body"])
        self.assertEqual(body["resourceType"], "Immunization")

    def test_not_found(self):
        """it should return not-found OperationOutcome if it doesn't exist"""
        # Given
        imms_id = "a-non-existing-id"
        self.service.get_immunization_by_id.return_value = None
        lambda_event = {"pathParameters": {"id": imms_id}}

        # When
        response = self.controller.get_immunization_by_id(lambda_event)

        # Then
        self.service.get_immunization_by_id.assert_called_once_with(imms_id)

        self.assertEqual(response["statusCode"], 404)
        body = json.loads(response["body"])
        self.assertEqual(body["resourceType"], "OperationOutcome")
        self.assertEqual(body["issue"][0]["code"], "not-found")

    def test_validate_imms_id(self):
        """it should validate lambda's Immunization id"""
        invalid_id = {"pathParameters": {"id": "invalid %$ id"}}

        response = self.controller.get_immunization_by_id(invalid_id)

        self.assertEqual(self.service.get_immunization_by_id.call_count, 0)
        self.assertEqual(response["statusCode"], 400)
        outcome = json.loads(response["body"])
        self.assertEqual(outcome["resourceType"], "OperationOutcome")


class TestCreateImmunization(unittest.TestCase):
    def setUp(self):
        self.service = create_autospec(FhirService)
        self.repository = create_autospec(ImmunizationRepository)
        self.authorizer = create_autospec(Authorization)
        self.controller = FhirController(self.authorizer, self.service, self.repository)

    def test_create_immunization(self):
        """it should create Immunization and return resource's location"""
        imms_id = str(uuid.uuid4())
        imms = create_covid_19_immunization(imms_id)
        aws_event = {"body": imms.json()}
        self.service.create_immunization.return_value = imms

        response = self.controller.create_immunization(aws_event)

        imms_obj = json.loads(aws_event["body"])
        self.service.create_immunization.assert_called_once_with(imms_obj)
        self.assertEqual(response["statusCode"], 201)
        self.assertTrue("body" not in response)
        self.assertTrue(response["headers"]["Location"].endswith(f"Immunization/{imms_id}"))

    def test_malformed_resource(self):
        """it should return 400 if json is malformed"""
        bad_json = '{foo: "bar"}'
        aws_event = {"body": bad_json}

        response = self.controller.create_immunization(aws_event)

        self.assertEqual(self.service.get_immunization_by_id.call_count, 0)
        self.assertEqual(response["statusCode"], 400)
        outcome = json.loads(response["body"])
        self.assertEqual(outcome["resourceType"], "OperationOutcome")

    def test_create_bad_request_for_superseded_number_for_create_immunization(self):
        """it should return 400 if json has superseded nhs number."""
        create_result = {"diagnostics": "Validation errors: contained[?(@.resourceType=='Patient')].identifier[0].value does not exists"}
        self.service.create_immunization.return_value = create_result
        imms_id = str(uuid.uuid4())
        imms = create_covid_19_immunization(imms_id)
        aws_event = {"body": imms.json()}
        # When
        response = self.controller.create_immunization(aws_event)

        self.assertEqual(response["statusCode"], 400)
        body = json.loads(response["body"])
        self.assertEqual(body["resourceType"], "OperationOutcome") 

    def test_invalid_nhs_number(self):
        """it should handle ValidationError when patient doesn't exist"""
        imms = Immunization.construct()
        aws_event = {"body": imms.json()}
        invalid_nhs_num = "a-bad-id"
        self.service.create_immunization.side_effect = InvalidPatientId(patient_identifier=invalid_nhs_num)

        response = self.controller.create_immunization(aws_event)

        self.assertEqual(response["statusCode"], 400)
        body = json.loads(response["body"])
        self.assertEqual(body["resourceType"], "OperationOutcome")
        self.assertTrue(invalid_nhs_num in body["issue"][0]["diagnostics"])

    def test_pds_unhandled_error(self):
        """it should respond with 500 if PDS returns error"""
        imms = Immunization.construct()
        aws_event = {"body": imms.json()}
        self.service.create_immunization.side_effect = UnhandledResponseError(response={}, message="a message")

        response = self.controller.create_immunization(aws_event)

        self.assertEqual(500, response["statusCode"])
        body = json.loads(response["body"])
        self.assertEqual(body["resourceType"], "OperationOutcome")


class TestUpdateImmunization(unittest.TestCase):
    def setUp(self):
        self.service = create_autospec(FhirService)
        self.repository = create_autospec(ImmunizationRepository)
        self.authorizer = create_autospec(Authorization)
        self.controller = FhirController(self.authorizer, self.service, self.repository)

    def test_create_immunization(self):
        """it should update Immunization"""
        imms = "{}"
        imms_id = "valid-id"
        aws_event = {"body": imms, "pathParameters": {"id": imms_id}}
        self.service.update_immunization.return_value = UpdateOutcome.UPDATE, "value doesn't matter"
        self.repository.get_immunization_by_id.return_value = {"resource":"new_value"}
        response = self.controller.update_immunization(aws_event)

        self.service.update_immunization.assert_called_once_with(imms_id, json.loads(imms))
        self.assertEqual(response["statusCode"], 200)
        self.assertTrue("body" not in response)

<<<<<<< HEAD
    def test_update_record_exists(self):
        """it should return not-found OperationOutcome if ID doesn't exist"""
        # Given
        imms_id = "a-non-existing-id"
        self.service.get_immunization_by_id.return_value = None
        lambda_event = {"pathParameters": {"id": imms_id}}
        
=======
    def test_create_new_imms(self):
        """it should return 201 if update creates a new record"""
        req_imms = "{}"
        path_id = "valid-id"
        aws_event = {"body": req_imms, "pathParameters": {"id": path_id}}

        new_id = "newly-created-id"
        created_imms = create_covid_19_immunization(imms_id=new_id)
        self.service.update_immunization.return_value = UpdateOutcome.CREATE, created_imms

>>>>>>> 0587c7d5
        # When
        response = self.controller.get_immunization_by_id(lambda_event)
        
        # Then
        self.service.get_immunization_by_id.assert_called_once_with(imms_id)

        self.assertEqual(response["statusCode"], 404)
        body = json.loads(response["body"])
        self.assertEqual(body["resourceType"], "OperationOutcome")
        self.assertEqual(body["issue"][0]["code"], "not-found")

    def test_validation_error(self):
        """it should return 400 if Immunization is invalid"""
        imms = "{}"
        aws_event = {"body": imms, "pathParameters": {"id": "valid-id"}}
        self.service.update_immunization.side_effect = CustomValidationError(message="invalid")

        response = self.controller.update_immunization(aws_event)

        self.assertEqual(400, response["statusCode"])
        body = json.loads(response["body"])
        self.assertEqual(body["resourceType"], "OperationOutcome")

    def test_validation_superseded_number_to_give_bad_request_for_update_immunization(self):
        """it should return 400 if Immunization has superseded nhs number."""
        update_result = {"diagnostics": "Validation errors: contained[?(@.resourceType=='Patient')].identifier[0].value does not exists"}
        self.service.update_immunization.return_value = None,update_result
        req_imms = "{}"
        path_id = "valid-id"
        aws_event = {"body": req_imms, "pathParameters": {"id": path_id}}
        # When
        response = self.controller.update_immunization(aws_event)

        self.assertEqual(response["statusCode"], 400)
        body = json.loads(response["body"])
        self.assertEqual(body["resourceType"], "OperationOutcome")      

    def test_malformed_resource(self):
        """it should return 400 if json is malformed"""
        bad_json = '{foo: "bar"}'
        aws_event = {"body": bad_json, "pathParameters": {"id": "valid-id"}}

        response = self.controller.update_immunization(aws_event)

        self.assertEqual(self.service.update_immunization.call_count, 0)
        self.assertEqual(response["statusCode"], 400)
        outcome = json.loads(response["body"])
        self.assertEqual(outcome["resourceType"], "OperationOutcome")

    def test_validate_imms_id(self):
        """it should validate lambda's Immunization id"""
        invalid_id = {"pathParameters": {"id": "invalid %$ id"}}

        response = self.controller.update_immunization(invalid_id)

        self.assertEqual(self.service.update_immunization.call_count, 0)
        self.assertEqual(response["statusCode"], 400)
        outcome = json.loads(response["body"])
        self.assertEqual(outcome["resourceType"], "OperationOutcome")


class TestDeleteImmunization(unittest.TestCase):
    def setUp(self):
        self.service = create_autospec(FhirService)
        self.repository = create_autospec(ImmunizationRepository)
        self.authorizer = create_autospec(Authorization)
        self.controller = FhirController(self.authorizer, self.service,self.repository)

    def test_validate_imms_id(self):
        """it should validate lambda's Immunization id"""
        invalid_id = {"pathParameters": {"id": "invalid %$ id"}}

        response = self.controller.delete_immunization(invalid_id)

        self.assertEqual(self.service.get_immunization_by_id.call_count, 0)
        self.assertEqual(response["statusCode"], 400)
        outcome = json.loads(response["body"])
        self.assertEqual(outcome["resourceType"], "OperationOutcome")

    def test_delete_immunization(self):
        # Given
        imms_id = "an-id"
        self.service.delete_immunization.return_value = Immunization.construct()
        lambda_event = {"pathParameters": {"id": imms_id}}

        # When
        response = self.controller.delete_immunization(lambda_event)

        # Then
        self.service.delete_immunization.assert_called_once_with(imms_id)

        self.assertEqual(response["statusCode"], 204)
        self.assertTrue("body" not in response)

    def test_immunization_exception_not_found(self):
        """it should return not-found OperationOutcome if service throws ResourceNotFoundError"""
        # Given
        error = ResourceNotFoundError(resource_type="Immunization", resource_id="an-error-id")
        self.service.delete_immunization.side_effect = error
        lambda_event = {"pathParameters": {"id": "a-non-existing-id"}}

        # When
        response = self.controller.delete_immunization(lambda_event)

        # Then
        self.assertEqual(response["statusCode"], 404)
        body = json.loads(response["body"])
        self.assertEqual(body["resourceType"], "OperationOutcome")
        self.assertEqual(body["issue"][0]["code"], "not-found")

    def test_immunization_unhandled_error(self):
        """it should return server-error OperationOutcome if service throws UnhandledResponseError"""
        # Given
        error = UnhandledResponseError(message="a message", response={})
        self.service.delete_immunization.side_effect = error
        lambda_event = {"pathParameters": {"id": "a-non-existing-id"}}

        # When
        response = self.controller.delete_immunization(lambda_event)

        # Then
        self.assertEqual(response["statusCode"], 500)
        body = json.loads(response["body"])
        self.assertEqual(body["resourceType"], "OperationOutcome")
        self.assertEqual(body["issue"][0]["code"], "exception")


class TestSearchImmunizations(unittest.TestCase):
    def setUp(self):
        self.service = create_autospec(FhirService)
        self.repository = create_autospec(ImmunizationRepository)
        self.authorizer = create_autospec(Authorization)
        self.controller = FhirController(self.authorizer, self.service, self.repository)
        self.patient_identifier_key = "patient.identifier"
        self.immunization_target_key = "-immunization.target"
        self.date_from_key = "-date.from"
        self.date_to_key = "-date.to"
        self.nhs_number_valid_value = "9000000009"
        self.patient_identifier_valid_value = f"{patient_identifier_system}|{self.nhs_number_valid_value}"

    def test_get_search_immunizations(self):
        """it should search based on patient_identifier and immunization_target"""
        search_result = Bundle.construct()
        self.service.search_immunizations.return_value = search_result

        vaccine_type = VaccineTypes().all[0]
        params = f"{self.immunization_target_key}={vaccine_type}&" + urllib.parse.urlencode(
            [(f"{self.patient_identifier_key}", f"{self.patient_identifier_valid_value}")]
        )
        lambda_event = {
            "multiValueQueryStringParameters": {
                self.immunization_target_key: [vaccine_type],
                self.patient_identifier_key: [self.patient_identifier_valid_value],
            }
        }

        # When
        response = self.controller.search_immunizations(lambda_event)

        # Then
        self.service.search_immunizations.assert_called_once_with(
            self.nhs_number_valid_value, [vaccine_type], params, ANY, ANY
        )
        self.assertEqual(response["statusCode"], 200)
        body = json.loads(response["body"])
        self.assertEqual(body["resourceType"], "Bundle")

    def test_post_search_immunizations(self):
        """it should search based on patient_identifier and immunization_target"""
        search_result = Bundle.construct()
        self.service.search_immunizations.return_value = search_result

        vaccine_type = VaccineTypes().all[0]
        params = f"{self.immunization_target_key}={vaccine_type}&" + urllib.parse.urlencode(
            [(f"{self.patient_identifier_key}", f"{self.patient_identifier_valid_value}")]
        )
        # Construct the application/x-www-form-urlencoded body
        body = {
            self.patient_identifier_key: self.patient_identifier_valid_value,
            self.immunization_target_key: vaccine_type,
        }
        encoded_body = urlencode(body)
        # Base64 encode the body
        base64_encoded_body = base64.b64encode(encoded_body.encode("utf-8")).decode("utf-8")

        # Construct the lambda event
        lambda_event = {
            "httpMethod": "POST",
            "headers": {"Content-Type": "application/x-www-form-urlencoded"},
            "body": base64_encoded_body,
        }
        # When
        response = self.controller.search_immunizations(lambda_event)
        # Then
        self.service.search_immunizations.assert_called_once_with(
            self.nhs_number_valid_value, [vaccine_type], params, ANY, ANY
        )
        self.assertEqual(response["statusCode"], 200)
        body = json.loads(response["body"])
        self.assertEqual(body["resourceType"], "Bundle")

    @patch("fhir_controller.process_search_params", wraps=process_search_params)
    def test_uses_parameter_parser(self, process_search_params: Mock):
        lambda_event = {
            "multiValueQueryStringParameters": {
                self.patient_identifier_key: ["https://fhir.nhs.uk/Id/nhs-number|9000000009"],
                self.immunization_target_key: ["a-disease-type"],
            }
        }

        self.controller.search_immunizations(lambda_event)

        process_search_params.assert_called_once_with(
            {
                self.patient_identifier_key: ["https://fhir.nhs.uk/Id/nhs-number|9000000009"],
                self.immunization_target_key: ["a-disease-type"],
            }
        )

    @patch("fhir_controller.process_search_params")
    def test_search_immunizations_returns_400_on_ParameterException_from_parameter_parser(
        self, process_search_params: Mock
    ):
        lambda_event = {
            "multiValueQueryStringParameters": {
                self.patient_identifier_key: ["https://fhir.nhs.uk/Id/nhs-number|9000000009"],
                self.immunization_target_key: ["a-disease-type"],
            }
        }

        process_search_params.side_effect = ParameterException("Test")
        response = self.controller.search_immunizations(lambda_event)

        # Then
        self.assertEqual(response["statusCode"], 400)
        outcome = json.loads(response["body"])
        self.assertEqual(outcome["resourceType"], "OperationOutcome")

    def test_search_immunizations_returns_400_on_passing_superseded_nhs_number(self):
        "This method should return 400 as input paramter has superseded nhs number."
        search_result = {"diagnostics": "Validation errors: contained[?(@.resourceType=='Patient')].identifier[0].value does not exists"}
        self.service.search_immunizations.return_value = search_result

        vaccine_type = VaccineTypes().all[0]
        lambda_event = {"multiValueQueryStringParameters": {
            self.immunization_target_key: [vaccine_type],
            self.patient_identifier_key: [self.patient_identifier_valid_value]
        }}

        # When
        response = self.controller.search_immunizations(lambda_event)

        self.assertEqual(response["statusCode"], 400)
        body = json.loads(response["body"])
        self.assertEqual(body["resourceType"], "OperationOutcome")    

    def test_self_link_excludes_extraneous_params(self):
        search_result = Bundle.construct()
        self.service.search_immunizations.return_value = search_result
        vaccine_type = VaccineTypes().all[0]
        params = f"{self.immunization_target_key}={vaccine_type}&" + urllib.parse.urlencode(
            [(f"{self.patient_identifier_key}", f"{self.patient_identifier_valid_value}")]
        )

        lambda_event = {
            "multiValueQueryStringParameters": {
                self.patient_identifier_key: [self.patient_identifier_valid_value],
                self.immunization_target_key: [vaccine_type],
                "b": ["b,a"],
                "a": ["b,a"],
            },
            "body": None,
            "headers": {"Content-Type": "application/x-www-form-urlencoded"},
            "httpMethod": "POST",
        }

        self.controller.search_immunizations(lambda_event)

        self.service.search_immunizations.assert_called_once_with(
            self.nhs_number_valid_value, [vaccine_type], params, ANY, ANY
        )<|MERGE_RESOLUTION|>--- conflicted
+++ resolved
@@ -202,7 +202,6 @@
         self.assertEqual(response["statusCode"], 200)
         self.assertTrue("body" not in response)
 
-<<<<<<< HEAD
     def test_update_record_exists(self):
         """it should return not-found OperationOutcome if ID doesn't exist"""
         # Given
@@ -210,18 +209,6 @@
         self.service.get_immunization_by_id.return_value = None
         lambda_event = {"pathParameters": {"id": imms_id}}
         
-=======
-    def test_create_new_imms(self):
-        """it should return 201 if update creates a new record"""
-        req_imms = "{}"
-        path_id = "valid-id"
-        aws_event = {"body": req_imms, "pathParameters": {"id": path_id}}
-
-        new_id = "newly-created-id"
-        created_imms = create_covid_19_immunization(imms_id=new_id)
-        self.service.update_immunization.return_value = UpdateOutcome.CREATE, created_imms
-
->>>>>>> 0587c7d5
         # When
         response = self.controller.get_immunization_by_id(lambda_event)
         
