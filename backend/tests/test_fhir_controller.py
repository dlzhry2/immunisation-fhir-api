--- conflicted
+++ resolved
@@ -19,13 +19,9 @@
     InvalidPatientId,
     CustomValidationError,
     ParameterException,
-<<<<<<< HEAD
-    UnauthorizedSystemError,
-=======
     InconsistentIdError,
     UnauthorizedVaxError,
     UnauthorizedError,
->>>>>>> eff28816
 )
 from tests.immunization_utils import create_covid_19_immunization
 from mappings import VaccineTypes
