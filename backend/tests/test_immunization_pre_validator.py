--- conflicted
+++ resolved
@@ -36,14 +36,10 @@
         # remove coding.code from 'reasonCode'
         covid_data["reasonCode"][0]["coding"][0]["code"] = None
 
-<<<<<<< HEAD
         expected_errors = [
             'Validation errors: recorded must be a string in the format "YYYY-MM-DDThh:mm:ss+zz:zz" or "YYYY-MM-DDThh:mm:ss-zz:zz" (i.e date and time, including timezone offset in hours and minutes). Milliseconds are optional after the seconds (e.g. 2021-01-01T00:00:00.000+00:00).',
             "reasonCode[0].coding[0].code must be a string",
         ]
-=======
-        expected_errors = ['Validation errors: recorded must be a string in the format "YYYY-MM-DDThh:mm:ss+zz:zz" or "YYYY-MM-DDThh:mm:ss-zz:zz" (i.e date and time, including timezone offset in hours and minutes). Milliseconds are optional after the seconds (e.g. 2021-01-01T00:00:00.000+00:00).', 'reasonCode[0].coding[0].code must be a string']
->>>>>>> afd32ea6
         # assert ValueError raised
         with self.assertRaises(ValueError) as cm:
             self.validator.validate(covid_data)
@@ -398,10 +394,31 @@
         field_location = "contained[?(@.resourceType=='Practitioner')].name[0].family"
         ValidatorModelTests.test_string_value(self, field_location, valid_strings_to_test=["test"])
 
-<<<<<<< HEAD
-=======
-
->>>>>>> afd32ea6
+
+    def test_pre_validate_practitioner_identifier_value(self):
+        """Test pre_validate_practitioner_identifier_value accepts valid values and rejects invalid values"""
+        ValidatorModelTests.test_string_value(
+            self,
+            field_location="contained[?(@.resourceType=='Practitioner')].identifier[0].value",
+            valid_strings_to_test=[
+                "e045626e-4dc5-4df3-bc35-da25263f901e",
+                "ACME-vacc123456",
+                "ACME-CUSTOMER1-vacc123456",
+            ],
+        )
+
+    def test_pre_validate_practitioner_identifier_system(self):
+        """Test pre_validate_practitioner_identifier_system accepts valid values and rejects invalid values"""
+        valid_strings_to_test = [
+            "https://supplierABC/identifiers/vacc",
+            "https://supplierABC/ODSCode_NKO41/identifiers/vacc",
+        ]
+        ValidatorModelTests.test_string_value(
+            self,
+            field_location="contained[?(@.resourceType=='Practitioner')].identifier[0].system",
+            valid_strings_to_test=valid_strings_to_test,
+        )
+
     def test_pre_validate_recorded(self):
         """Test pre_validate_recorded accepts valid values and rejects invalid values"""
         ValidatorModelTests.test_date_time_value(self, field_location="recorded")
@@ -732,10 +749,51 @@
             ValidatorModelTests.test_string_value(
                 self, field_location=f"reasonCode[{i}].coding[0].code", valid_strings_to_test=["ABC123"]
             )
-<<<<<<< HEAD
-=======
+
+    def test_pre_validate_patient_identifier_extension(self):
+        """Test pre_validate_patient_identifier_extension accepts valid values and rejects invalid values"""
+        field_location = (
+            "contained[?(@.resourceType=='Patient')].identifier"
+            + "[?(@.system=='https://fhir.nhs.uk/Id/nhs-number')].extension"
+        )
+
+        ValidatorModelTests.test_unique_list(
+            self,
+            field_location=field_location,
+            valid_lists_to_test=[[ValidValues.nhs_number_verification_status]],
+            invalid_list_with_duplicates_to_test=[
+                ValidValues.nhs_number_verification_status,
+                ValidValues.nhs_number_verification_status,
+            ],
+            expected_error_message=f"{field_location}[?(@.url=='https://fhir.hl7.org.uk"
+            + "/StructureDefinition/Extension-UKCore-NHSNumberVerificationStatus')] must be unique",
+        )
+
     
->>>>>>> afd32ea6
+
+    def test_pre_validate_nhs_number_verification_status_code(self):
+        """Test pre_validate_nhs_number_verification_status_code accepts valid values and rejects invalid values"""
+        field_location = (
+            "contained[?(@.resourceType=='Patient')].identifier[?(@.system=='https://fhir.nhs.uk/Id/nhs-number')]."
+            + "extension[?(@.url=='https://fhir.hl7.org.uk/StructureDefinition/"
+            + "Extension-UKCore-NHSNumberVerificationStatus')].valueCodeableConcept.coding[?(@.system=="
+            + "'https://fhir.hl7.org.uk/CodeSystem/UKCore-NHSNumberVerificationStatusEngland')].code"
+        )
+
+        ValidatorModelTests.test_string_value(self, field_location, valid_strings_to_test=["01"])
+
+    def test_pre_validate_nhs_number_verification_status_display(self):
+        """Test pre_validate_nhs_number_verification_status_display accepts valid values and rejects invalid values"""
+        field_location = (
+            "contained[?(@.resourceType=='Patient')].identifier[?(@.system=='https://fhir.nhs.uk/Id/nhs-number')]."
+            + "extension[?(@.url=='https://fhir.hl7.org.uk/StructureDefinition/"
+            + "Extension-UKCore-NHSNumberVerificationStatus')].valueCodeableConcept.coding[?(@.system=="
+            + "'https://fhir.hl7.org.uk/CodeSystem/UKCore-NHSNumberVerificationStatusEngland')].display"
+        )
+
+        ValidatorModelTests.test_string_value(
+            self, field_location, valid_strings_to_test=["Number present and verified"]
+        )
 
     def test_pre_validate_organisation_identifier_system(self):
         """Test pre_validate_organization_identifier_system accepts valid systems and rejects invalid systems"""
@@ -758,15 +816,13 @@
             self, field_location, valid_strings_to_test=["https://fhir.hl7.org.uk/Id/140565"]
         )
 
-<<<<<<< HEAD
-=======
     def test_pre_validate_location_type(self):
         """Test pre_validate_location_identifier_system accepts valid values and rejects invalid values"""
         field_location = "location.type"
         ValidatorModelTests.test_string_value(
             self, field_location,valid_strings_to_test=["Location"]
         )    
->>>>>>> afd32ea6
+
 
 class TestImmunizationModelPreValidationRulesForReduceValidation(unittest.TestCase):
     """Test immunization pre validation rules on the FHIR model using the status="reduce validation" data"""
