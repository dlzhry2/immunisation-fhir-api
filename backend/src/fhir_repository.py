import json
import os
import time
import uuid
from dataclasses import dataclass
from decimal import Decimal
from typing import Optional

import boto3
import botocore.exceptions
from boto3.dynamodb.conditions import Attr, Key
from botocore.config import Config
from mappings import vaccination_procedure_snomed_codes
from models.errors import ResourceNotFoundError, UnhandledResponseError, IdentifierDuplicationError
from mypy_boto3_dynamodb.service_resource import DynamoDBServiceResource, Table


class DecimalEncoder(json.JSONEncoder):
    def default(self, o):
        # if passed in object is instance of Decimal
        # convert it to a string
        if isinstance(o, Decimal):
            return float(o)
        # otherwise use the default behavior
        return json.JSONEncoder.default(self, o)


def create_table(table_name=None, endpoint_url=None, region_name="eu-west-2"):
    if not table_name:
        table_name = os.environ["DYNAMODB_TABLE_NAME"]
    config = Config(connect_timeout=1, read_timeout=1, retries={"max_attempts": 1})
    db: DynamoDBServiceResource = boto3.resource(
        "dynamodb", endpoint_url=endpoint_url, region_name=region_name, config=config
    )
    return db.Table(table_name)


def _make_immunization_pk(_id: str):
    return f"Immunization#{_id}"


def _make_patient_pk(_id: str):
    return f"Patient#{_id}"


def _query_identifier(table, index, pk, identifier):
    queryResponse = table.query(IndexName=index, KeyConditionExpression=Key(pk).eq(identifier), Limit=1)
    if queryResponse.get("Count", 0) > 0:
        return queryResponse


@dataclass
class RecordAttributes:
    pk: str
    patient_pk: str
    patient_sk: str
    resource: dict
    patient: dict
    disease_type: str
    timestamp: int
    identifier: str

    def __init__(self, imms: dict, patient: dict):
        """Create attributes that may be used in dynamodb table"""
        imms_id = imms["id"]
        self.pk = _make_immunization_pk(imms_id)
        if patient:
            nhs_number = [x for x in imms["contained"] if x.get("resourceType") == "Patient"][0]["identifier"][0][
                "value"
            ]
        else:
            nhs_number = "TBC"
        self.patient_pk = _make_patient_pk(nhs_number)
        self.patient = patient
        self.resource = imms
        self.timestamp = int(time.time())
        value_codeable_concept_coding = [
            x
            for x in imms["extension"]
            if x.get("url") == "https://fhir.hl7.org.uk/StructureDefinition/Extension-UKCore-VaccinationProcedure"
        ][0]["valueCodeableConcept"]["coding"]

        vaccination_procedure_code = [
            x for x in value_codeable_concept_coding if x.get("system") == "http://snomed.info/sct"
        ][0]["code"]

        self.disease_type = vaccination_procedure_snomed_codes.get(vaccination_procedure_code, None)

        self.patient_sk = f"{self.disease_type}#{imms_id}"
        self.identifier = imms["identifier"][0]["value"]


class ImmunizationRepository:
    def __init__(self, table: Table):
        self.table = table

    def get_immunization_by_id(self, imms_id: str) -> Optional[dict]:
        response = self.table.get_item(Key={"PK": _make_immunization_pk(imms_id)})

        if "Item" in response:
            return None if "DeletedAt" in response["Item"] else json.loads(response["Item"]["Resource"])
        else:
            return None

    def create_immunization(self, immunization: dict, patient: dict) -> dict:
        new_id = str(uuid.uuid4())
        immunization["id"] = new_id
        attr = RecordAttributes(immunization, patient)

        query_response = _query_identifier(self.table, "IdentifierGSI", "IdentifierPK", attr.identifier)

        if query_response is not None and "DeletedAt" not in query_response["Items"][0]:
            raise IdentifierDuplicationError(identifier=attr.identifier)

<<<<<<< HEAD
        response = self.table.put_item(
            Item={
                "PK": attr.pk,
                "PatientPK": attr.patient_pk,
                "PatientSK": attr.patient_sk,
                "Resource": json.dumps(attr.resource, cls=DecimalEncoder),
                "Patient": attr.patient,
                "IdentifierPK": attr.identifier,
            }
        )
=======
        response = self.table.put_item(Item={
            'PK': attr.pk,
            'PatientPK': attr.patient_pk,
            'PatientSK': attr.patient_sk,
            'Resource': json.dumps(attr.resource, cls=DecimalEncoder),
            'Patient': attr.patient,
            'IdentifierPK': attr.identifier,
            'Operation': "CREATE"
        })
>>>>>>> 64610fcb

        if response["ResponseMetadata"]["HTTPStatusCode"] == 200:
            return immunization
        else:
            raise UnhandledResponseError(message="Non-200 response from dynamodb", response=response)

    def update_immunization(self, imms_id: str, immunization: dict, patient: dict) -> dict:
        attr = RecordAttributes(immunization, patient)
        # "Resource" is a dynamodb reserved word
        update_exp = (
            "SET UpdatedAt = :timestamp, PatientPK = :patient_pk, "
            "PatientSK = :patient_sk, #imms_resource = :imms_resource_val, Patient = :patient, "
            "Operation = :operation"
        )

        queryResponse = _query_identifier(self.table, "IdentifierGSI", "IdentifierPK", attr.identifier)

        if queryResponse != None:
            items = queryResponse.get("Items", [])
            resource_dict = json.loads(items[0]["Resource"])
            if resource_dict["id"] != attr.resource["id"] and "DeletedAt" not in items[0]:
                raise IdentifierDuplicationError(identifier=attr.identifier)

        try:
            response = self.table.update_item(
                Key={"PK": _make_immunization_pk(imms_id)},
                UpdateExpression=update_exp,
                ExpressionAttributeNames={
                    "#imms_resource": "Resource",
                },
                ExpressionAttributeValues={
                    ":timestamp": attr.timestamp,
                    ":patient_pk": attr.patient_pk,
                    ":patient_sk": attr.patient_sk,
                    ":imms_resource_val": json.dumps(attr.resource, cls=DecimalEncoder),
                    ":patient": attr.patient,
                    ":operation": "UPDATE"
                },
                ReturnValues="ALL_NEW",
                ConditionExpression=Attr("PK").eq(attr.pk) & Attr("DeletedAt").not_exists(),
            )
            return self._handle_dynamo_response(response)

        except botocore.exceptions.ClientError as error:
            # Either resource didn't exist or it has already been deleted. See ConditionExpression in the request
            if error.response["Error"]["Code"] == "ConditionalCheckFailedException":
                raise ResourceNotFoundError(resource_type="Immunization", resource_id=imms_id)
            else:
                raise UnhandledResponseError(
                    message=f"Unhandled error from dynamodb: {error.response['Error']['Code']}",
                    response=error.response,
                )

    def delete_immunization(self, imms_id: str) -> dict:
        now_timestamp = int(time.time())
        try:
            response = self.table.update_item(
                Key={"PK": _make_immunization_pk(imms_id)},
                UpdateExpression="SET DeletedAt = :timestamp, Operation = :operation",
                ExpressionAttributeValues={
                    ":timestamp": now_timestamp,
                    ":operation": "DELETE"
                },
                ReturnValues="ALL_NEW",
                ConditionExpression=Attr("PK").eq(_make_immunization_pk(imms_id)) & Attr("DeletedAt").not_exists(),
            )
            return self._handle_dynamo_response(response)

        except botocore.exceptions.ClientError as error:
            # Either resource didn't exist or it has already been deleted. See ConditionExpression in the request
            if error.response["Error"]["Code"] == "ConditionalCheckFailedException":
                raise ResourceNotFoundError(resource_type="Immunization", resource_id=imms_id)
            else:
                raise UnhandledResponseError(
                    message=f"Unhandled error from dynamodb: {error.response['Error']['Code']}",
                    response=error.response,
                )

    def find_immunizations(self, nhs_number: str, disease_code: str):
        """it should find all patient's Immunization events for a specified disease_code"""
        condition = Key("PatientPK").eq(_make_patient_pk(nhs_number))
        sort_key = f"{disease_code}#"
        condition &= Key("PatientSK").begins_with(sort_key)
        is_not_deleted = Attr("DeletedAt").not_exists()

        response = self.table.query(
            IndexName="PatientGSI",
            KeyConditionExpression=condition,
            FilterExpression=is_not_deleted,
        )
        if "Items" in response:
            return [json.loads(item["Resource"]) for item in response["Items"]]
        else:
            raise UnhandledResponseError(message=f"Unhandled error. Query failed", response=response)

    @staticmethod
    def _handle_dynamo_response(response):
        if response["ResponseMetadata"]["HTTPStatusCode"] == 200:
            return json.loads(response["Attributes"]["Resource"])
        else:
            raise UnhandledResponseError(message="Non-200 response from dynamodb", response=response)<|MERGE_RESOLUTION|>--- conflicted
+++ resolved
@@ -112,7 +112,6 @@
         if query_response is not None and "DeletedAt" not in query_response["Items"][0]:
             raise IdentifierDuplicationError(identifier=attr.identifier)
 
-<<<<<<< HEAD
         response = self.table.put_item(
             Item={
                 "PK": attr.pk,
@@ -121,19 +120,9 @@
                 "Resource": json.dumps(attr.resource, cls=DecimalEncoder),
                 "Patient": attr.patient,
                 "IdentifierPK": attr.identifier,
+                "Operation": "CREATE",
             }
         )
-=======
-        response = self.table.put_item(Item={
-            'PK': attr.pk,
-            'PatientPK': attr.patient_pk,
-            'PatientSK': attr.patient_sk,
-            'Resource': json.dumps(attr.resource, cls=DecimalEncoder),
-            'Patient': attr.patient,
-            'IdentifierPK': attr.identifier,
-            'Operation': "CREATE"
-        })
->>>>>>> 64610fcb
 
         if response["ResponseMetadata"]["HTTPStatusCode"] == 200:
             return immunization
@@ -170,7 +159,7 @@
                     ":patient_sk": attr.patient_sk,
                     ":imms_resource_val": json.dumps(attr.resource, cls=DecimalEncoder),
                     ":patient": attr.patient,
-                    ":operation": "UPDATE"
+                    ":operation": "UPDATE",
                 },
                 ReturnValues="ALL_NEW",
                 ConditionExpression=Attr("PK").eq(attr.pk) & Attr("DeletedAt").not_exists(),
@@ -193,10 +182,7 @@
             response = self.table.update_item(
                 Key={"PK": _make_immunization_pk(imms_id)},
                 UpdateExpression="SET DeletedAt = :timestamp, Operation = :operation",
-                ExpressionAttributeValues={
-                    ":timestamp": now_timestamp,
-                    ":operation": "DELETE"
-                },
+                ExpressionAttributeValues={":timestamp": now_timestamp, ":operation": "DELETE"},
                 ReturnValues="ALL_NEW",
                 ConditionExpression=Attr("PK").eq(_make_immunization_pk(imms_id)) & Attr("DeletedAt").not_exists(),
             )
