--- conflicted
+++ resolved
@@ -151,12 +151,7 @@
             )
             
         try:
-<<<<<<< HEAD
-            resource = self.fhir_service.create_immunization(imms,imms_vax_type_perms)
-            print(resource)
-=======
             resource = self.fhir_service.create_immunization(imms,imms_vax_type_perms,app_id)
->>>>>>> 349ed0d7
             if "diagnostics" in resource:
                 exp_error = create_operation_outcome(
                     resource_id=str(uuid.uuid4()),
