import base64
import boto3
import json
import os
import re
import uuid
from botocore.config import Config
from decimal import Decimal
from typing import Optional
from authentication import AppRestrictedAuth, Service
import boto3
from aws_lambda_typing.events import APIGatewayProxyEventV1
from botocore.config import Config
from fhir.resources.R4B.immunization import Immunization
from boto3 import client as boto3_client

from authorization import Authorization, EndpointOperation, UnknownPermission
from cache import Cache
from fhir_repository import ImmunizationRepository, create_table
from fhir_service import FhirService, UpdateOutcome, get_service_url
from models.errors import (
    Severity,
    Code,
    create_operation_outcome,
    UnauthorizedError,
    ResourceNotFoundError,
    UnhandledResponseError,
    ValidationError,
    IdentifierDuplicationError,
    ParameterException,
    InconsistentIdError,
    UnauthorizedVaxError,
    UnauthorizedVaxOnRecordError,
    UnauthorizedSystemError,
)
from models.utils.generic_utils import check_keys_in_sources
from pds_service import PdsService
from parameter_parser import process_params, process_search_params, create_query_string
import urllib.parse

sqs_client = boto3_client("sqs", region_name="eu-west-2")
queue_url = os.getenv("SQS_QUEUE_URL", "Queue_url")


def make_controller(
    pds_env: str = os.getenv("PDS_ENV", "int"),
    immunization_env: str = os.getenv("IMMUNIZATION_ENV"),
):
    endpoint_url = "http://localhost:4566" if immunization_env == "local" else None
    imms_repo = ImmunizationRepository(create_table(endpoint_url=endpoint_url))
    boto_config = Config(region_name="eu-west-2")
    cache = Cache(directory="/tmp")
    authenticator = AppRestrictedAuth(
        service=Service.PDS,
        secret_manager_client=boto3.client("secretsmanager", config=boto_config),
        environment=pds_env,
        cache=cache,
    )
    pds_service = PdsService(authenticator, pds_env)

    authorizer = Authorization()
    service = FhirService(imms_repo=imms_repo, pds_service=pds_service)

    return FhirController(authorizer=authorizer, fhir_service=service)


class FhirController:
    immunization_id_pattern = r"^[A-Za-z0-9\-.]{1,64}$"

    def __init__(
        self,
        authorizer: Authorization,
        fhir_service: FhirService,
    ):
        self.fhir_service = fhir_service
        self.authorizer = authorizer

    def get_immunization_by_identifier(self, aws_event) -> dict:
<<<<<<< HEAD
        if aws_event.get("headers"):
            is_imms_batch_app = aws_event["headers"]["SupplierSystem"] == "Imms-Batch-App"
            if not is_imms_batch_app:
                if response := self.authorize_request(EndpointOperation.SEARCH, aws_event):
                    return response
            query_params = aws_event.get("queryStringParameters", {})
        else:
            raise UnauthorizedError()
=======
        try:
            if aws_event.get("headers"):
                is_imms_batch_app = aws_event["headers"]["SupplierSystem"] == "Imms-Batch-App"
                if not is_imms_batch_app: 
                    if response := self.authorize_request(EndpointOperation.SEARCH, aws_event):
                        return response
                query_params = aws_event.get("queryStringParameters", {})
            else:
                raise UnauthorizedError()  
        except UnauthorizedError as unauthorized:
            return self.create_response(403, unauthorized.to_operation_outcome())  
>>>>>>> 6eaab848
        body = aws_event["body"]
        if query_params and body:
            error = create_operation_outcome(
                resource_id=str(uuid.uuid4()),
                severity=Severity.error,
                code=Code.invalid,
                diagnostics=('Parameters may not be duplicated. Use commas for "or".'),
            )
            return self.create_response(400, error)
        identifier, element, not_required, has_imms_identifier, has_element = self.fetch_identifier_system_and_element(
            aws_event
        )
        if not_required:
            return self.create_response_for_identifier(not_required, has_imms_identifier, has_element)
        # If not found, retrieve from multiValueQueryStringParameters
        if id_error := self._validate_identifier_system(identifier, element):
            return self.create_response(400, id_error)
        identifiers = identifier.replace("|", "#")
        try:
<<<<<<< HEAD
            try:
                imms_vax_type_perms = None
                if not is_imms_batch_app:
                    imms_vax_type_perms = aws_event["headers"]["VaccineTypePermissions"]
                    if len(imms_vax_type_perms) == 0:
                        raise UnauthorizedVaxError()

            except UnauthorizedVaxError as unauthorized:
                return self.create_response(403, unauthorized.to_operation_outcome())
=======
            imms_vax_type_perms = None
            if not is_imms_batch_app:
                imms_vax_type_perms = aws_event["headers"]["VaccineTypePermissions"]
                if len(imms_vax_type_perms) == 0:
                    raise UnauthorizedVaxError()
>>>>>>> 6eaab848
        except UnauthorizedVaxError as unauthorized:
            return self.create_response(403, unauthorized.to_operation_outcome())

        try:
            if resource := self.fhir_service.get_immunization_by_identifier(
                identifiers, imms_vax_type_perms, identifier, element, is_imms_batch_app
            ):
                return FhirController.create_response(200, resource)
        except UnauthorizedVaxError as unauthorized:
            return self.create_response(403, unauthorized.to_operation_outcome())

    def get_immunization_by_id(self, aws_event) -> dict:
        if response := self.authorize_request(EndpointOperation.READ, aws_event):
            return response

        imms_id = aws_event["pathParameters"]["id"]
        if id_error := self._validate_id(imms_id):
            return self.create_response(400, id_error)

        try:
            if aws_event.get("headers"):
                imms_vax_type_perms = aws_event["headers"]["VaccineTypePermissions"]
                if len(imms_vax_type_perms) == 0:
                    raise UnauthorizedVaxError()
            else:
                raise UnauthorizedError()
        except UnauthorizedError as unauthorized:
            return self.create_response(403, unauthorized.to_operation_outcome())
        except UnauthorizedVaxError as unauthorized:
            return self.create_response(403, unauthorized.to_operation_outcome())

        try:
            if resource := self.fhir_service.get_immunization_by_id(imms_id, imms_vax_type_perms):
                version = str()
                if isinstance(resource, Immunization):
                    resp = resource
                else:
                    resp = resource["Resource"]
                    if resource.get("Version"):
                        version = resource["Version"]
                return FhirController.create_response(200, resp.json(), {"E-Tag": version})
            else:
                msg = "The requested resource was not found."
                id_error = create_operation_outcome(
                    resource_id=str(uuid.uuid4()),
                    severity=Severity.error,
                    code=Code.not_found,
                    diagnostics=msg,
                )
                return FhirController.create_response(404, id_error)
        except UnauthorizedVaxError as unauthorized:
            return self.create_response(403, unauthorized.to_operation_outcome())

    def create_immunization(self, aws_event):
        try:
            file_name = ""
            message_id = ""
            if aws_event.get("headers"):
                is_imms_batch_app = aws_event["headers"]["SupplierSystem"] == "Imms-Batch-App"
                if is_imms_batch_app:
                    file_name = aws_event["headers"]["file_key"]
                    message_id = aws_event["headers"]["row_id"]
                    created_at_formatted_string = aws_event["headers"]["created_at_formatted_string"]
                    local_id = aws_event["headers"]["local_id"]
                    aws_event["body"] = json.dumps(aws_event["body"])
                else:
                    if response := self.authorize_request(EndpointOperation.CREATE, aws_event):
                        return response
            else:
                raise UnauthorizedError()
        except UnauthorizedError as unauthorized:
            return self.create_response(403, unauthorized.to_operation_outcome())

        # Call the common method and unpack the results
        response, imms_vax_type_perms, supplier_system = self.check_vaccine_type_permissions(
            aws_event, is_imms_batch_app
        )
        if response:
            return response

        try:
            imms = json.loads(aws_event["body"], parse_float=Decimal)
        except json.decoder.JSONDecodeError as e:
            final_resp = self._create_bad_request(f"Request's body contains malformed JSON: {e}")
            if is_imms_batch_app:
                self._sendack(final_resp, file_name, message_id, created_at_formatted_string, local_id)
            return final_resp

        try:
            resource = self.fhir_service.create_immunization(
                imms, imms_vax_type_perms, supplier_system, is_imms_batch_app
            )
            if "diagnostics" in resource:
                exp_error = create_operation_outcome(
                    resource_id=str(uuid.uuid4()),
                    severity=Severity.error,
                    code=Code.invariant,
                    diagnostics=resource["diagnostics"],
                )
                final_resp = self.create_response(400, json.dumps(exp_error))
            else:
                location = f"{get_service_url()}/Immunization/{resource.id}"
                final_resp = self.create_response(201, None, {"Location": location})

            if is_imms_batch_app:
                self._sendack(final_resp, file_name, message_id, created_at_formatted_string, local_id)

            return final_resp
        except ValidationError as error:
            final_resp = self.create_response(400, error.to_operation_outcome())
            if is_imms_batch_app:
                self._sendack(final_resp, file_name, message_id, created_at_formatted_string, local_id)
            return final_resp
        except IdentifierDuplicationError as duplicate:
            final_resp = self.create_response(422, duplicate.to_operation_outcome())
            if is_imms_batch_app:
                self._sendack(final_resp, file_name, message_id, created_at_formatted_string, local_id)
            return final_resp
        except UnhandledResponseError as unhandled_error:
            final_resp = self.create_response(500, unhandled_error.to_operation_outcome())
            if is_imms_batch_app:
                self._sendack(final_resp, file_name, message_id, created_at_formatted_string, local_id)
            return final_resp
        except UnauthorizedVaxError as unauthorized:
            return self.create_response(403, unauthorized.to_operation_outcome())

    def update_immunization(self, aws_event):
        try:
            file_name = ""
            message_id = ""
            if aws_event.get("headers"):
                is_imms_batch_app = aws_event["headers"]["SupplierSystem"] == "Imms-Batch-App"
                if is_imms_batch_app:
                    file_name = aws_event["headers"]["file_key"]
                    message_id = aws_event["headers"]["row_id"]
                    created_at_formatted_string = aws_event["headers"]["created_at_formatted_string"]
                    local_id = aws_event["headers"]["local_id"]
                    aws_event["body"] = json.dumps(aws_event["body"])
                else:
                    if response := self.authorize_request(EndpointOperation.UPDATE, aws_event):
                        return response
                imms_id = aws_event["pathParameters"]["id"]
            else:
                raise UnauthorizedError()
        except UnauthorizedError as unauthorized:
            return self.create_response(403, unauthorized.to_operation_outcome())
        # Call the common method and unpack the results
        response, imms_vax_type_perms, supplier_system = self.check_vaccine_type_permissions(
            aws_event, is_imms_batch_app
        )
        if response:
            return response

        # Validate the imms id - start
        if id_error := self._validate_id(imms_id):
            final_resp = FhirController.create_response(400, json.dumps(id_error))
            if is_imms_batch_app:
                self._sendack(final_resp, file_name, message_id, created_at_formatted_string, local_id)
            return final_resp
        # Validate the imms id - end

        # Validate the body of the request - start
        try:
            imms = json.loads(aws_event["body"], parse_float=Decimal)
            # Validate the imms id in the path params and body of request - start
            if imms.get("id") != imms_id:
                exp_error = create_operation_outcome(
                    resource_id=str(uuid.uuid4()),
                    severity=Severity.error,
                    code=Code.invariant,
                    diagnostics=f"Validation errors: The provided immunization id:{imms_id} doesn't match with the content of the request body",
                )
                final_resp = self.create_response(400, json.dumps(exp_error))
                if is_imms_batch_app:
                    self._sendack(final_resp, file_name, message_id, created_at_formatted_string, local_id)
                return final_resp
            # Validate the imms id in the path params and body of request - end
        except json.decoder.JSONDecodeError as e:
            final_resp = self._create_bad_request(f"Request's body contains malformed JSON: {e}")
            if is_imms_batch_app:
                self._sendack(final_resp, file_name, message_id, created_at_formatted_string, local_id)
            return final_resp
        except Exception as e:
            final_resp = self._create_bad_request(f"Request's body contains string")
            if is_imms_batch_app:
                self._sendack(final_resp, file_name, message_id, created_at_formatted_string, local_id)
            return final_resp
        # Validate the body of the request - end

        # Validate if the imms resource does not exist - start
        try:
            existing_record = self.fhir_service.get_immunization_by_id_all(imms_id, imms)
            if not existing_record:
                exp_error = create_operation_outcome(
                    resource_id=str(uuid.uuid4()),
                    severity=Severity.error,
                    code=Code.not_found,
                    diagnostics=f"Validation errors: The requested immunization resource with id:{imms_id} was not found.",
                )
                final_resp = self.create_response(404, json.dumps(exp_error))
                if is_imms_batch_app:
                    self._sendack(final_resp, file_name, message_id, created_at_formatted_string, local_id)
                return final_resp

            if "diagnostics" in existing_record and existing_record is not None:
                exp_error = create_operation_outcome(
                    resource_id=str(uuid.uuid4()),
                    severity=Severity.error,
                    code=Code.invariant,
                    diagnostics=existing_record["diagnostics"],
                )
                final_resp = self.create_response(400, json.dumps(exp_error))
                if is_imms_batch_app:
                    self._sendack(final_resp, file_name, message_id, created_at_formatted_string, local_id)
                return final_resp
        except ValidationError as error:
            final_resp = self.create_response(400, error.to_operation_outcome())
            if is_imms_batch_app:
                self._sendack(final_resp, file_name, message_id, created_at_formatted_string, local_id)
            return final_resp
        # Validate if the imms resource does not exist - end

        # Check vaccine type permissions on the existing record - start
        try:
            if not is_imms_batch_app:
                vax_type_perms = self._parse_vaccine_permissions(imms_vax_type_perms)
                vax_type_perm = self._vaccine_permission(existing_record["VaccineType"], "update")
                self._check_permission(vax_type_perm, vax_type_perms)
        except UnauthorizedVaxOnRecordError as unauthorized:
            return self.create_response(403, unauthorized.to_operation_outcome())
        # Check vaccine type permissions on the existing record - end

        existing_resource_version = int(existing_record["Version"])
        try:
            # Validate if the imms resource to be updated is a logically deleted resource - start
            if existing_record["DeletedAt"] == True:

                outcome, resource = self.fhir_service.reinstate_immunization(
                    imms_id, imms, existing_resource_version, imms_vax_type_perms, supplier_system, is_imms_batch_app
                )

            # Validate if the imms resource to be updated is a logically deleted resource-end
            else:
                # Validate if imms resource version is part of the request - start
                if "E-Tag" not in aws_event["headers"]:
                    exp_error = create_operation_outcome(
                        resource_id=str(uuid.uuid4()),
                        severity=Severity.error,
                        code=Code.invariant,
                        diagnostics="Validation errors: Immunization resource version not specified in the request headers",
                    )
                    final_resp = self.create_response(400, json.dumps(exp_error))
                    if is_imms_batch_app:
                        self._sendack(final_resp, file_name, message_id, created_at_formatted_string, local_id)
                    return final_resp
                # Validate if imms resource version is part of the request - end

                # Validate the imms resource version provided in the request headers - start
                try:
                    resource_version_header = int(aws_event["headers"]["E-Tag"])
                except (TypeError, ValueError):
                    resource_version = aws_event["headers"]["E-Tag"]
                    exp_error = create_operation_outcome(
                        resource_id=str(uuid.uuid4()),
                        severity=Severity.error,
                        code=Code.invariant,
                        diagnostics=f"Validation errors: Immunization resource version:{resource_version} in the request headers is invalid.",
                    )
                    final_resp = self.create_response(400, json.dumps(exp_error))
                    if is_imms_batch_app:
                        self._sendack(final_resp, file_name, message_id, created_at_formatted_string, local_id)
                    return final_resp
                # Validate the imms resource version provided in the request headers - end

                # Validate if resource version has changed since the last retrieve - start
                if existing_resource_version > resource_version_header:
                    exp_error = create_operation_outcome(
                        resource_id=str(uuid.uuid4()),
                        severity=Severity.error,
                        code=Code.invariant,
                        diagnostics=f"Validation errors: The requested immunization resource {imms_id} has changed since the last retrieve.",
                    )
                    final_resp = self.create_response(400, json.dumps(exp_error))
                    if is_imms_batch_app:
                        self._sendack(final_resp, file_name, message_id, created_at_formatted_string, local_id)
                    return final_resp

                if existing_resource_version < resource_version_header:
                    exp_error = create_operation_outcome(
                        resource_id=str(uuid.uuid4()),
                        severity=Severity.error,
                        code=Code.invariant,
                        diagnostics=f"Validation errors: The requested immunization resource {imms_id} version is inconsistent with the existing version.",
                    )
                    final_resp = self.create_response(400, json.dumps(exp_error))
                    if is_imms_batch_app:
                        self._sendack(final_resp, file_name, message_id, created_at_formatted_string, local_id)
                    return final_resp
                # Validate if resource version has changed since the last retrieve - end

                # Check if the record is reinstated record - start
                if existing_record["Reinstated"] == True:
                    outcome, resource = self.fhir_service.update_reinstated_immunization(
                        imms_id,
                        imms,
                        existing_resource_version,
                        imms_vax_type_perms,
                        supplier_system,
                        is_imms_batch_app,
                    )
                else:
                    outcome, resource = self.fhir_service.update_immunization(
                        imms_id,
                        imms,
                        existing_resource_version,
                        imms_vax_type_perms,
                        supplier_system,
                        is_imms_batch_app,
                    )

                # Check if the record is reinstated record - end

            # Check for errors returned on update
            if "diagnostics" in resource:
                exp_error = create_operation_outcome(
                    resource_id=str(uuid.uuid4()),
                    severity=Severity.error,
                    code=Code.invariant,
                    diagnostics=resource["diagnostics"],
                )
                final_resp = self.create_response(400, json.dumps(exp_error))
                if is_imms_batch_app:
                    self._sendack(final_resp, file_name, message_id, created_at_formatted_string, local_id)
                return final_resp
            if outcome == UpdateOutcome.UPDATE:
                final_resp = self.create_response(200)
                if is_imms_batch_app:
                    self._sendack(final_resp, file_name, message_id, created_at_formatted_string, local_id)
                return final_resp
        except ValidationError as error:
            final_resp = self.create_response(400, error.to_operation_outcome())
            if is_imms_batch_app:
                self._sendack(final_resp, file_name, message_id, created_at_formatted_string, local_id)
            return final_resp
        except IdentifierDuplicationError as duplicate:
            final_resp = self.create_response(422, duplicate.to_operation_outcome())
            if is_imms_batch_app:
                self._sendack(final_resp, file_name, message_id, created_at_formatted_string, local_id)
            return final_resp
        except UnauthorizedVaxError as unauthorized:
            return self.create_response(403, unauthorized.to_operation_outcome())

    def delete_immunization(self, aws_event):
        try:
            file_name = ""
            message_id = ""
            if aws_event.get("headers"):
                is_imms_batch_app = aws_event["headers"]["SupplierSystem"] == "Imms-Batch-App"
                if is_imms_batch_app:
                    file_name = aws_event["headers"]["file_key"]
                    message_id = aws_event["headers"]["row_id"]
                    created_at_formatted_string = aws_event["headers"]["created_at_formatted_string"]
                    local_id = aws_event["headers"]["local_id"]
                else:
                    if response := self.authorize_request(EndpointOperation.DELETE, aws_event):
                        return response
                imms_id = aws_event["pathParameters"]["id"]
            else:
                raise UnauthorizedError()
        except UnauthorizedError as unauthorized:
            return self.create_response(403, unauthorized.to_operation_outcome())

        # Validate the imms id - start
        if id_error := self._validate_id(imms_id):
            final_resp = FhirController.create_response(400, json.dumps(id_error))
            if is_imms_batch_app:
                self._sendack(final_resp, file_name, message_id, created_at_formatted_string, local_id)
            return final_resp
        # Validate the imms id - end

        # Call the common method and unpack the results
        response, imms_vax_type_perms, supplier_system = self.check_vaccine_type_permissions(
            aws_event, is_imms_batch_app
        )
        if response:
            return response

        try:
            self.fhir_service.delete_immunization(imms_id, imms_vax_type_perms, supplier_system, is_imms_batch_app)
            final_resp = self.create_response(204)
            if is_imms_batch_app:
                self._sendack(final_resp, file_name, message_id, created_at_formatted_string, local_id)
            return final_resp

        except ResourceNotFoundError as not_found:
            final_resp = self.create_response(404, not_found.to_operation_outcome())
            if is_imms_batch_app:
                self._sendack(final_resp, file_name, message_id, created_at_formatted_string, local_id)
            return final_resp
        except UnhandledResponseError as unhandled_error:
            final_resp = self.create_response(500, unhandled_error.to_operation_outcome())
            if is_imms_batch_app:
                self._sendack(final_resp, file_name, message_id, created_at_formatted_string, local_id)
            return final_resp
        except UnauthorizedVaxError as unauthorized:
            final_resp = self.create_response(403, unauthorized.to_operation_outcome())
            if is_imms_batch_app:
                self._sendack(final_resp, file_name, message_id, created_at_formatted_string, local_id)
            return final_resp

    def search_immunizations(self, aws_event: APIGatewayProxyEventV1) -> dict:
        if response := self.authorize_request(EndpointOperation.SEARCH, aws_event):
            return response

        try:
            search_params = process_search_params(process_params(aws_event))
        except ParameterException as e:
            return self._create_bad_request(e.message)
        if search_params is None:
            raise Exception("Failed to parse parameters.")

        # Check vaxx type permissions- start
        try:
            if aws_event.get("headers"):
                imms_vax_type_perms = aws_event["headers"]["VaccineTypePermissions"]
                if len(imms_vax_type_perms) == 0:
                    raise UnauthorizedVaxError()
            else:
                raise UnauthorizedError()
        except UnauthorizedError as unauthorized:
            return self.create_response(403, unauthorized.to_operation_outcome())
        except UnauthorizedVaxError as unauthorized:
            return self.create_response(403, unauthorized.to_operation_outcome())
        # Check vaxx type permissions on the existing record - start
        try:
            vax_type_perms = self._parse_vaccine_permissions(imms_vax_type_perms)
            vax_type_perm = self._new_vaccine_request(search_params.immunization_targets, "search", vax_type_perms)
            if not vax_type_perm:
                raise UnauthorizedVaxError
        except UnauthorizedVaxError as unauthorized:
            return self.create_response(403, unauthorized.to_operation_outcome())
        # Check vaxx type permissions on the existing record - end

        result = self.fhir_service.search_immunizations(
            search_params.patient_identifier,
            vax_type_perm,
            create_query_string(search_params),
            search_params.date_from,
            search_params.date_to,
        )

        if "diagnostics" in result:
            exp_error = create_operation_outcome(
                resource_id=str(uuid.uuid4()),
                severity=Severity.error,
                code=Code.invariant,
                diagnostics=result["diagnostics"],
            )
            return self.create_response(400, json.dumps(exp_error))
        # Workaround for fhir.resources JSON removing the empty "entry" list.
        result_json_dict: dict = json.loads(result.json())
        if "entry" in result_json_dict:
            result_json_dict["entry"] = [
                entry
                for entry in result_json_dict["entry"]
                if entry["resource"].get("status") not in ("not-done", "entered-in-error")
            ]
            total_count = sum(
                1 for entry in result_json_dict["entry"] if entry.get("search", {}).get("mode") == "match"
            )
            result_json_dict["total"] = total_count
            if sorted(search_params.immunization_targets) != sorted(vax_type_perm):
                exp_error = create_operation_outcome(
                    resource_id=str(uuid.uuid4()),
                    severity=Severity.warning,
                    code=Code.unauthorized,
                    diagnostics="Your search contains details that you are not authorised to request",
                )
                result_json_dict["entry"].append({"resource": exp_error})
        if "entry" not in result_json_dict:
            result_json_dict["entry"] = []
            result_json_dict["total"] = 0
        return self.create_response(200, json.dumps(result_json_dict))

    def _validate_id(self, _id: str) -> Optional[dict]:
        if not re.match(self.immunization_id_pattern, _id):
            msg = "the provided event ID is either missing or not in the expected format."
            return create_operation_outcome(
                resource_id=str(uuid.uuid4()),
                severity=Severity.error,
                code=Code.invalid,
                diagnostics=msg,
            )
        else:
            return None

    def _validate_identifier_system(self, _id: str, _element: str) -> Optional[dict]:

        if not _id:
            return create_operation_outcome(
                resource_id=str(uuid.uuid4()),
                severity=Severity.error,
                code=Code.invalid,
                diagnostics=(
                    "Search parameter immunization.identifier must have one value and must be in the format of "
                    '"immunization.identifier.system|immunization.identifier.value" '
                    'e.g. "http://xyz.org/vaccs|2345-gh3s-r53h7-12ny"'
                ),
            )
        if "|" not in _id or " " in _id:
            return create_operation_outcome(
                resource_id=str(uuid.uuid4()),
                severity=Severity.error,
                code=Code.invalid,
                diagnostics=(
                    "Search parameter immunization.identifier must be in the format of "
                    '"immunization.identifier.system|immunization.identifier.value" '
                    'e.g. "http://xyz.org/vaccs|2345-gh3s-r53h7-12ny"'
                ),
            )
        if not _element:
            return create_operation_outcome(
                resource_id=str(uuid.uuid4()),
                severity=Severity.error,
                code=Code.invalid,
                diagnostics="_element must be one or more of the following: id,meta",
            )
        element_lower = _element.lower()
        result = element_lower.split(",")
        is_present = all(key in ["id", "meta"] for key in result)
        if not is_present:
            return create_operation_outcome(
                resource_id=str(uuid.uuid4()),
                severity=Severity.error,
                code=Code.invalid,
                diagnostics="_element must be one or more of the following: id,meta",
            )

    def _create_bad_request(self, message):
        error = create_operation_outcome(
            resource_id=str(uuid.uuid4()),
            severity=Severity.error,
            code=Code.invalid,
            diagnostics=message,
        )
        return self.create_response(400, error)

    def authorize_request(self, operation: EndpointOperation, aws_event: dict) -> Optional[dict]:
        try:
            self.authorizer.authorize(operation, aws_event)
        except UnauthorizedError as e:
            return self.create_response(403, e.to_operation_outcome())
        except UnknownPermission:
            # TODO: I think when AuthenticationType is not present, then we don't get below message. Double check again
            id_error = create_operation_outcome(
                resource_id=str(uuid.uuid4()),
                severity=Severity.error,
                code=Code.server_error,
                diagnostics="application includes invalid authorization values",
            )
            return self.create_response(500, id_error)

    def fetch_identifier_system_and_element(self, event: dict):
        query_params = event.get("queryStringParameters", {})
        body = event["body"]
        not_required_keys = ["-date.from", "-date.to", "-immunization.target", "_include", "patient.identifier"]
        if query_params and not body:
            # Check for the presence of 'immunization.identifier' and '_element'
            query_string_has_immunization_identifier = "immunization.identifier" in event.get(
                "queryStringParameters", {}
            )
            query_string_has_element = "_element" in event.get("queryStringParameters", {})
            immunization_identifier = query_params.get("immunization.identifier", "")
            element = query_params.get("_element", "")
            query_check = check_keys_in_sources(event, not_required_keys)

            return (
                immunization_identifier,
                element,
                query_check,
                query_string_has_immunization_identifier,
                query_string_has_element,
            )
        if body and not query_params:
            decoded_body = base64.b64decode(body).decode("utf-8")
            parsed_body = urllib.parse.parse_qs(decoded_body)
            # Attempt to extract 'immunization.identifier' and '_element'
            converted_identifer = ""
            converted_element = ""
            immunization_identifier = parsed_body.get("immunization.identifier", "")
            if immunization_identifier:
                converted_identifer = "".join(immunization_identifier)
            _element = parsed_body.get("_element", "")
            if _element:
                converted_element = "".join(_element)
            body_has_immunization_identifier = "immunization.identifier" in parsed_body
            body_has_immunization_element = "_element" in parsed_body
            body_check = check_keys_in_sources(event, not_required_keys)
            return (
                converted_identifer,
                converted_element,
                body_check,
                body_has_immunization_identifier,
                body_has_immunization_element,
            )

    def create_response_for_identifier(self, not_required, has_identifier, has_element):
        if "patient.identifier" in not_required and has_identifier:
            error = create_operation_outcome(
                resource_id=str(uuid.uuid4()),
                severity=Severity.error,
                code=Code.server_error,
                diagnostics="Search parameter should have either immunization.identifier or patient.identifier",
            )
            return self.create_response(400, error)

        if "patient.identifier" not in not_required and not_required and has_identifier:
            error = create_operation_outcome(
                resource_id=str(uuid.uuid4()),
                severity=Severity.error,
                code=Code.server_error,
                diagnostics="Search parameter immunization.identifier must have the following parameter: _element",
            )
            return self.create_response(400, error)

        if not_required and has_element:
            error = create_operation_outcome(
                resource_id=str(uuid.uuid4()),
                severity=Severity.error,
                code=Code.server_error,
                diagnostics="Search parameter _element must have  the following parameter: immunization.identifier",
            )
            return self.create_response(400, error)

    def check_vaccine_type_permissions(self, aws_event, is_imms_batch_app):
        try:
            imms_vax_type_perms = None
            if not is_imms_batch_app:
                imms_vax_type_perms = aws_event["headers"]["VaccineTypePermissions"]
                if len(imms_vax_type_perms) == 0:
                    raise UnauthorizedVaxError()

            supplier_system = self._identify_supplier_system(aws_event)
            if len(supplier_system) == 0:
                raise UnauthorizedSystemError()

            # Return the values needed for later use
            return None, imms_vax_type_perms, supplier_system

        except UnauthorizedVaxError as unauthorized:
            return self.create_response(403, unauthorized.to_operation_outcome()), None, None
        except UnauthorizedSystemError as unauthorized:
            return self.create_response(403, unauthorized.to_operation_outcome()), None, None
        except UnauthorizedError as e:
            return self._create_bad_request(str(e)), None, None

    @staticmethod
    def create_response(status_code, body=None, headers=None):
        if body:
            if isinstance(body, dict):
                body = json.dumps(body)
            if headers:
                headers["Content-Type"] = "application/fhir+json"
            else:
                headers = {"Content-Type": "application/fhir+json"}

        return {
            "statusCode": status_code,
            "headers": headers if headers else {},
            **({"body": body} if body else {}),
        }

    @staticmethod
    def _sendack(payload, file_name, message_id, created_at_formatted_string, local_id):
        payload["file_key"] = file_name
        payload["row_id"] = message_id
        payload["created_at_formatted_string"] = created_at_formatted_string
        payload["local_id"] = local_id
        sqs_client.send_message(QueueUrl=queue_url, MessageBody=json.dumps(payload), MessageGroupId=file_name)

    @staticmethod
    def _vaccine_permission(vaccine_type, operation) -> set:
        vaccine_permission = set()
        if isinstance(vaccine_type, list):
            for x in vaccine_type:
                vaccine_permission.add(str.lower(f"{x}:{operation}"))
            return vaccine_permission
        else:
            vaccine_permission.add(str.lower(f"{vaccine_type}:{operation}"))
            return vaccine_permission

    @staticmethod
    def _parse_vaccine_permissions(imms_vax_type_perms) -> set:
        parsed = [str.strip(str.lower(s)) for s in imms_vax_type_perms.split(",")]
        vaccine_permissions = set()
        for s in parsed:
            vaccine_permissions.add(s)
        return vaccine_permissions

    @staticmethod
    def _check_permission(requested: set, allowed: set) -> set:
        if not requested.issubset(allowed):
            raise UnauthorizedVaxOnRecordError()
        else:
            return None

    @staticmethod
    def _new_vaccine_request(vaccine_type, operation, vaccine_type_permissions: None) -> Optional[list]:
        vaccine_permission = list()
        if isinstance(vaccine_type, list):
            for x in vaccine_type:
                vaccs_prms = set()
                vaccs_prms.add(str.lower(f"{x}:{operation}"))
                if vaccs_prms.issubset(vaccine_type_permissions):
                    vaccine_permission.append(x)
            return vaccine_permission
        else:
            return vaccine_permission

    @staticmethod
    def _identify_supplier_system(aws_event):
        supplier_system = aws_event["headers"]["SupplierSystem"]
        # supplier_system is obtained from the app. For batch app, need to look for the BatchSupplierSystem
        if "Imms-Batch-App" in supplier_system:
            supplier_system = aws_event["headers"]["BatchSupplierSystem"]
        return supplier_system<|MERGE_RESOLUTION|>--- conflicted
+++ resolved
@@ -76,28 +76,17 @@
         self.authorizer = authorizer
 
     def get_immunization_by_identifier(self, aws_event) -> dict:
-<<<<<<< HEAD
-        if aws_event.get("headers"):
-            is_imms_batch_app = aws_event["headers"]["SupplierSystem"] == "Imms-Batch-App"
-            if not is_imms_batch_app:
-                if response := self.authorize_request(EndpointOperation.SEARCH, aws_event):
-                    return response
-            query_params = aws_event.get("queryStringParameters", {})
-        else:
-            raise UnauthorizedError()
-=======
         try:
             if aws_event.get("headers"):
                 is_imms_batch_app = aws_event["headers"]["SupplierSystem"] == "Imms-Batch-App"
-                if not is_imms_batch_app: 
+                if not is_imms_batch_app:
                     if response := self.authorize_request(EndpointOperation.SEARCH, aws_event):
                         return response
                 query_params = aws_event.get("queryStringParameters", {})
             else:
-                raise UnauthorizedError()  
+                raise UnauthorizedError()
         except UnauthorizedError as unauthorized:
-            return self.create_response(403, unauthorized.to_operation_outcome())  
->>>>>>> 6eaab848
+            return self.create_response(403, unauthorized.to_operation_outcome())
         body = aws_event["body"]
         if query_params and body:
             error = create_operation_outcome(
@@ -117,23 +106,11 @@
             return self.create_response(400, id_error)
         identifiers = identifier.replace("|", "#")
         try:
-<<<<<<< HEAD
-            try:
-                imms_vax_type_perms = None
-                if not is_imms_batch_app:
-                    imms_vax_type_perms = aws_event["headers"]["VaccineTypePermissions"]
-                    if len(imms_vax_type_perms) == 0:
-                        raise UnauthorizedVaxError()
-
-            except UnauthorizedVaxError as unauthorized:
-                return self.create_response(403, unauthorized.to_operation_outcome())
-=======
             imms_vax_type_perms = None
             if not is_imms_batch_app:
                 imms_vax_type_perms = aws_event["headers"]["VaccineTypePermissions"]
                 if len(imms_vax_type_perms) == 0:
                     raise UnauthorizedVaxError()
->>>>>>> 6eaab848
         except UnauthorizedVaxError as unauthorized:
             return self.create_response(403, unauthorized.to_operation_outcome())
 
