import base64
import boto3
import json
import os
import re
import uuid
from botocore.config import Config
from decimal import Decimal
from typing import Optional
from authentication import AppRestrictedAuth, Service
import boto3
from aws_lambda_typing.events import APIGatewayProxyEventV1
from botocore.config import Config
from fhir.resources.R4B.immunization import Immunization

from authorization import Authorization, EndpointOperation, UnknownPermission
from cache import Cache
from fhir_repository import ImmunizationRepository, create_table
from fhir_service import FhirService, UpdateOutcome, get_service_url
from models.errors import (
    Severity,
    Code,
    create_operation_outcome,
    UnauthorizedError,
    ResourceNotFoundError,
    UnhandledResponseError,
    ValidationError,
    IdentifierDuplicationError,
    ParameterException,
    InconsistentIdError,
    UnauthorizedVaxError,
    UnauthorizedVaxOnRecordError,
<<<<<<< HEAD
    UnauthorizedSystemError,
=======
>>>>>>> eff28816
)

from pds_service import PdsService
from parameter_parser import process_params, process_search_params, create_query_string


def make_controller(
    pds_env: str = os.getenv("PDS_ENV", "int"),
    immunization_env: str = os.getenv("IMMUNIZATION_ENV"),
):
    endpoint_url = "http://localhost:4566" if immunization_env == "local" else None
    imms_repo = ImmunizationRepository(create_table(endpoint_url=endpoint_url))
    boto_config = Config(region_name="eu-west-2")
    cache = Cache(directory="/tmp")
    authenticator = AppRestrictedAuth(
        service=Service.PDS,
        secret_manager_client=boto3.client("secretsmanager", config=boto_config),
        environment=pds_env,
        cache=cache,
    )
    pds_service = PdsService(authenticator, pds_env)

    authorizer = Authorization()
    service = FhirService(imms_repo=imms_repo, pds_service=pds_service)

    return FhirController(authorizer=authorizer, fhir_service=service)


class FhirController:
    immunization_id_pattern = r"^[A-Za-z0-9\-.]{1,64}$"

    def __init__(
        self,
        authorizer: Authorization,
        fhir_service: FhirService,
    ):
        self.fhir_service = fhir_service
        self.authorizer = authorizer

    def get_immunization_by_id(self, aws_event) -> dict:
        if response := self.authorize_request(EndpointOperation.READ, aws_event):
            return response

        imms_id = aws_event["pathParameters"]["id"]
        if id_error := self._validate_id(imms_id):
            return self.create_response(400, id_error)

        try:
            if aws_event.get("headers"):
                imms_vax_type_perms = aws_event["headers"]["VaccineTypePermissions"]
                if len(imms_vax_type_perms) == 0:
                    raise UnauthorizedVaxError()
            else:
                raise UnauthorizedError()
        except UnauthorizedError as unauthorized:
            return self.create_response(403, unauthorized.to_operation_outcome())
        except UnauthorizedVaxError as unauthorized:
            return self.create_response(403, unauthorized.to_operation_outcome())
<<<<<<< HEAD
        except UnauthorizedSystemError as unauthorized:
            return self.create_response(403, unauthorized.to_operation_outcome())

=======
        
>>>>>>> eff28816
        try:
            if resource := self.fhir_service.get_immunization_by_id(imms_id, imms_vax_type_perms):
                version = str()
                if isinstance(resource, Immunization):
                    resp = resource
                else:
                    resp = resource["Resource"]
                    if resource.get("Version"):
                        version = resource["Version"]
                return FhirController.create_response(200, resp.json(), {"E-Tag": version})
            else:
                msg = "The requested resource was not found."
                id_error = create_operation_outcome(
                    resource_id=str(uuid.uuid4()),
                    severity=Severity.error,
                    code=Code.not_found,
                    diagnostics=msg,
                )
                return FhirController.create_response(404, id_error)
        except UnauthorizedVaxError as unauthorized:
            return self.create_response(403, unauthorized.to_operation_outcome())

    def create_immunization(self, aws_event):
        if response := self.authorize_request(EndpointOperation.CREATE, aws_event):
            return response

        try:
            if aws_event.get("headers"):
                imms_vax_type_perms = aws_event["headers"]["VaccineTypePermissions"]
                if len(imms_vax_type_perms) == 0:
                    raise UnauthorizedVaxError()
            else:
                raise UnauthorizedError()
        except UnauthorizedError as unauthorized:
            return self.create_response(403, unauthorized.to_operation_outcome())
        except UnauthorizedVaxError as unauthorized:
            return self.create_response(403, unauthorized.to_operation_outcome())
<<<<<<< HEAD
        except UnauthorizedSystemError as unauthorized:
            return self.create_response(403, unauthorized.to_operation_outcome())

=======
        
>>>>>>> eff28816
        try:
            imms = json.loads(aws_event["body"], parse_float=Decimal)
        except json.decoder.JSONDecodeError as e:
            return self._create_bad_request(f"Request's body contains malformed JSON: {e}")

        try:
<<<<<<< HEAD
            resource = self.fhir_service.create_immunization(imms, imms_vax_type_perms, app_id)
=======
            resource = self.fhir_service.create_immunization(imms,imms_vax_type_perms)
>>>>>>> eff28816
            if "diagnostics" in resource:
                exp_error = create_operation_outcome(
                    resource_id=str(uuid.uuid4()),
                    severity=Severity.error,
                    code=Code.invariant,
                    diagnostics=resource["diagnostics"],
                )
                return self.create_response(400, json.dumps(exp_error))
            location = f"{get_service_url()}/Immunization/{resource.id}"
            return self.create_response(201, None, {"Location": location})
        except ValidationError as error:
            return self.create_response(400, error.to_operation_outcome())
        except IdentifierDuplicationError as duplicate:
            return self.create_response(422, duplicate.to_operation_outcome())
        except UnhandledResponseError as unhandled_error:
            return self.create_response(500, unhandled_error.to_operation_outcome())
        except UnauthorizedVaxError as unauthorized:
            return self.create_response(403, unauthorized.to_operation_outcome())

    def update_immunization(self, aws_event):
        if response := self.authorize_request(EndpointOperation.UPDATE, aws_event):
            return response
        imms_id = aws_event["pathParameters"]["id"]

        # Check vaxx type permissions- start
        try:
            if aws_event.get("headers"):
                imms_vax_type_perms = aws_event["headers"]["VaccineTypePermissions"]
                if len(imms_vax_type_perms) == 0:
                    raise UnauthorizedVaxError()
            else:
                raise UnauthorizedError()
        except UnauthorizedError as unauthorized:
            return self.create_response(403, unauthorized.to_operation_outcome())
        except UnauthorizedVaxError as unauthorized:
            return self.create_response(403, unauthorized.to_operation_outcome())
        # Check vaxx type permissions- end

        # Validate the imms id -start
        if id_error := self._validate_id(imms_id):
            return FhirController.create_response(400, json.dumps(id_error))
        # Validate the imms id -end

        # Validate the body of the request -start
        try:
            imms = json.loads(aws_event["body"], parse_float=Decimal)
            # Validate the imms id in the path params and body of request -start
            if imms.get("id", imms_id) != imms_id:
                exp_error = create_operation_outcome(
                    resource_id=str(uuid.uuid4()),
                    severity=Severity.error,
                    code=Code.invariant,
                    diagnostics=f"Validation errors: The provided immunization id:{imms_id} doesn't match with the content of the request body",
                )
                return self.create_response(400, json.dumps(exp_error))
            # Validate the imms id in the path params and body of request -end
        except json.decoder.JSONDecodeError as e:
            return self._create_bad_request(f"Request's body contains malformed JSON: {e}")
        # Validate the body of the request -end

        # Validate if the imms resource does not exists -start
        try:
<<<<<<< HEAD
            existing_record = self.fhir_service.get_immunization_by_id_all(imms_id, imms, app_id)
=======
            existing_record = self.fhir_service.get_immunization_by_id_all(imms_id,imms)
>>>>>>> eff28816
            if not existing_record:
                exp_error = create_operation_outcome(
                    resource_id=str(uuid.uuid4()),
                    severity=Severity.error,
                    code=Code.not_found,
                    diagnostics=f"Validation errors: The requested immunization resource with id:{imms_id} was not found.",
                )
                return self.create_response(404, json.dumps(exp_error))
<<<<<<< HEAD

            if "error" in existing_record and existing_record is not None:
                raise UnauthorizedSystemError
=======
            
>>>>>>> eff28816
            if "diagnostics" in existing_record and existing_record is not None:
                exp_error = create_operation_outcome(
                    resource_id=str(uuid.uuid4()),
                    severity=Severity.error,
                    code=Code.invariant,
                    diagnostics=existing_record["diagnostics"],
                )
                return self.create_response(400, json.dumps(exp_error))
        except ValidationError as error:
            return self.create_response(400, error.to_operation_outcome())
<<<<<<< HEAD
        except UnauthorizedSystemError as unauthorized:
            return self.create_response(403, unauthorized.to_operation_outcome())
=======
>>>>>>> eff28816
        # Validate if the imms resource does not exists -end

        # Check vaxx type permissions on the existing record - start
        try:
            vax_type_perms = self._parse_vaccine_permissions(imms_vax_type_perms)
            vax_type_perm = self._vaccine_permission(existing_record["VaccineType"], "update")
            self._check_permission(vax_type_perm, vax_type_perms)
        except UnauthorizedVaxOnRecordError as unauthorized:
            return self.create_response(403, unauthorized.to_operation_outcome())
        # Check vaxx type permissions on the existing record - end

        existing_resource_version = int(existing_record["Version"])
        try:
            # Validate if the imms resource to be updated is a logically deleted resource-start
            if existing_record["DeletedAt"] == True:

                outcome, resource = self.fhir_service.reinstate_immunization(
                    imms_id, imms, existing_resource_version, imms_vax_type_perms
                )

            # Validate if the imms resource to be updated is a logically deleted resource-end
            else:
                # Validate if imms resource version is part of the request -start
                if not "E-Tag" in aws_event["headers"]:
                    exp_error = create_operation_outcome(
                        resource_id=str(uuid.uuid4()),
                        severity=Severity.error,
                        code=Code.invariant,
                        diagnostics="Validation errors: Immunization resource version not specified in the request headers",
                    )
                    return self.create_response(400, json.dumps(exp_error))
                # Validate if imms resource version is part of the request -end

                # Validate the imms resource version provided in the request headers is per standard -start
                try:
                    resource_version_header = int(aws_event["headers"]["E-Tag"])
                except (TypeError, ValueError):
                    resource_version = aws_event["headers"]["E-Tag"]
                    exp_error = create_operation_outcome(
                        resource_id=str(uuid.uuid4()),
                        severity=Severity.error,
                        code=Code.invariant,
                        diagnostics=f"Validation errors: Immunization resource version:{resource_version} in the request headers is invalid.",
                    )
                    return self.create_response(400, json.dumps(exp_error))
                # Validate the imms resource version provided in the request headers is per standard -end

                # Validate if resource version has changed since last retrieve -start
                if existing_resource_version > resource_version_header:
                    exp_error = create_operation_outcome(
                        resource_id=str(uuid.uuid4()),
                        severity=Severity.error,
                        code=Code.invariant,
                        diagnostics=f"Validation errors: The requested immunization resource {imms_id} has changed since the last retrieve.",
                    )
                    return self.create_response(400, json.dumps(exp_error))

                if existing_resource_version < resource_version_header:
                    exp_error = create_operation_outcome(
                        resource_id=str(uuid.uuid4()),
                        severity=Severity.error,
                        code=Code.invariant,
                        diagnostics=f"Validation errors: The requested immunization resource {imms_id} version is inconsistent with the existing version.",
                    )
                    return self.create_response(400, json.dumps(exp_error))
                # Validate if resource version has changed since last retrieve -end

                # Check if the record is reinstated record -start
                if existing_record["Reinstated"] == True:
                    outcome, resource = self.fhir_service.update_reinstated_immunization(
                        imms_id, imms, existing_resource_version, imms_vax_type_perms
                    )
                else:
                    outcome, resource = self.fhir_service.update_immunization(
                        imms_id, imms, existing_resource_version, imms_vax_type_perms
                    )

                # Check if the record is reinstated record -end

            # Check for errors returned on update
            if "diagnostics" in resource:
                exp_error = create_operation_outcome(
                    resource_id=str(uuid.uuid4()),
                    severity=Severity.error,
                    code=Code.invariant,
                    diagnostics=resource["diagnostics"],
                )
                return self.create_response(400, json.dumps(exp_error))
            if outcome == UpdateOutcome.UPDATE:
                return self.create_response(200)
        except ValidationError as error:
            return self.create_response(400, error.to_operation_outcome())
        except IdentifierDuplicationError as duplicate:
            return self.create_response(422, duplicate.to_operation_outcome())
        except UnauthorizedVaxError as unauthorized:
            return self.create_response(403, unauthorized.to_operation_outcome())

    def delete_immunization(self, aws_event):
        if response := self.authorize_request(EndpointOperation.DELETE, aws_event):
            return response

        imms_id = aws_event["pathParameters"]["id"]

        if id_error := self._validate_id(imms_id):
            return FhirController.create_response(400, id_error)

        try:
            if aws_event.get("headers"):
                imms_vax_type_perms = aws_event["headers"]["VaccineTypePermissions"]
                if len(imms_vax_type_perms) == 0:
                    raise UnauthorizedVaxError()
            else:
                raise UnauthorizedError()
        except UnauthorizedError as unauthorized:
            return self.create_response(403, unauthorized.to_operation_outcome())
        except UnauthorizedVaxError as unauthorized:
            return self.create_response(403, unauthorized.to_operation_outcome())
<<<<<<< HEAD
        except UnauthorizedSystemError as unauthorized:
            return self.create_response(403, unauthorized.to_operation_outcome())

        try:
            self.fhir_service.delete_immunization(imms_id, imms_vax_type_perms, app_id)
=======
         
        try:
            self.fhir_service.delete_immunization(imms_id, imms_vax_type_perms)
>>>>>>> eff28816
            return self.create_response(204)
        except ResourceNotFoundError as not_found:
            return self.create_response(404, not_found.to_operation_outcome())
        except UnhandledResponseError as unhandled_error:
            return self.create_response(500, unhandled_error.to_operation_outcome())
        except UnauthorizedVaxError as unauthorized:
            return self.create_response(403, unauthorized.to_operation_outcome())
<<<<<<< HEAD
        except UnauthorizedSystemError as unauthorized:
            return self.create_response(403, unauthorized.to_operation_outcome())

=======
>>>>>>> eff28816
    def search_immunizations(self, aws_event: APIGatewayProxyEventV1) -> dict:
        if response := self.authorize_request(EndpointOperation.SEARCH, aws_event):
            return response

        try:
            search_params = process_search_params(process_params(aws_event))
        except ParameterException as e:
            return self._create_bad_request(e.message)
        if search_params is None:
            raise Exception("Failed to parse parameters.")

        # Check vaxx type permissions- start
        try:
            if aws_event.get("headers"):
                imms_vax_type_perms = aws_event["headers"]["VaccineTypePermissions"]
                if len(imms_vax_type_perms) == 0:
                    raise UnauthorizedVaxError()
            else:
                raise UnauthorizedError()
        except UnauthorizedError as unauthorized:
            return self.create_response(403, unauthorized.to_operation_outcome())
        except UnauthorizedVaxError as unauthorized:
<<<<<<< HEAD
            return self.create_response(403, unauthorized.to_operation_outcome())
        except UnauthorizedSystemError as unauthorized:
            return self.create_response(403, unauthorized.to_operation_outcome())
=======
            return self.create_response(403, unauthorized.to_operation_outcome())  
>>>>>>> eff28816
        # Check vaxx type permissions on the existing record - start
        try:
            vax_type_perms = self._parse_vaccine_permissions(imms_vax_type_perms)
            vax_type_perm = self._new_vaccine_request(search_params.immunization_targets, "search", vax_type_perms)
            if not vax_type_perm:
                raise UnauthorizedVaxError
        except UnauthorizedVaxError as unauthorized:
            return self.create_response(403, unauthorized.to_operation_outcome())
        # Check vaxx type permissions on the existing record - end

        result = self.fhir_service.search_immunizations(
            search_params.patient_identifier,
            vax_type_perm,
            create_query_string(search_params),
            search_params.date_from,
            search_params.date_to,
        )

        if "diagnostics" in result:
            exp_error = create_operation_outcome(
                resource_id=str(uuid.uuid4()),
                severity=Severity.error,
                code=Code.invariant,
                diagnostics=result["diagnostics"],
            )
            return self.create_response(400, json.dumps(exp_error))
        # Workaround for fhir.resources JSON removing the empty "entry" list.
        result_json_dict: dict = json.loads(result.json())
        if "entry" in result_json_dict:
            result_json_dict["entry"] = [
                entry
                for entry in result_json_dict["entry"]
                if entry["resource"].get("status") not in ("not-done", "entered-in-error")
            ]
            total_count = sum(
                1 for entry in result_json_dict["entry"] if entry.get("search", {}).get("mode") == "match"
            )
            result_json_dict["total"] = total_count
            if sorted(search_params.immunization_targets) != sorted(vax_type_perm):
                exp_error = create_operation_outcome(
                    resource_id=str(uuid.uuid4()),
                    severity=Severity.warning,
                    code=Code.unauthorized,
                    diagnostics="Your search contains details that you are not authorised to request",
                )
                result_json_dict["entry"].append({"resource": exp_error})
        if "entry" not in result_json_dict:
            result_json_dict["entry"] = []
            result_json_dict["total"] = 0
        return self.create_response(200, json.dumps(result_json_dict))

    def _validate_id(self, _id: str) -> Optional[dict]:
        if not re.match(self.immunization_id_pattern, _id):
            msg = "the provided event ID is either missing or not in the expected format."
            return create_operation_outcome(
                resource_id=str(uuid.uuid4()),
                severity=Severity.error,
                code=Code.invalid,
                diagnostics=msg,
            )
        else:
            return None

    def _create_bad_request(self, message):
        error = create_operation_outcome(
            resource_id=str(uuid.uuid4()),
            severity=Severity.error,
            code=Code.invalid,
            diagnostics=message,
        )
        return self.create_response(400, error)

    def authorize_request(self, operation: EndpointOperation, aws_event: dict) -> Optional[dict]:
        try:
            self.authorizer.authorize(operation, aws_event)
        except UnauthorizedError as e:
            return self.create_response(403, e.to_operation_outcome())
        except UnknownPermission:
            # TODO: I think when AuthenticationType is not present, then we don't get below message. Double check again
            id_error = create_operation_outcome(
                resource_id=str(uuid.uuid4()),
                severity=Severity.error,
                code=Code.server_error,
                diagnostics="application includes invalid authorization values",
            )
            return self.create_response(500, id_error)

    @staticmethod
    def create_response(status_code, body=None, headers=None):
        if body:
            if isinstance(body, dict):
                body = json.dumps(body)
            if headers:
                headers["Content-Type"] = "application/fhir+json"
            else:
                headers = {"Content-Type": "application/fhir+json"}

        return {
            "statusCode": status_code,
            "headers": headers if headers else {},
            **({"body": body} if body else {}),
        }

    @staticmethod
    def _vaccine_permission(vaccine_type, operation) -> set:
        vaccine_permission = set()
        if isinstance(vaccine_type, list):
            for x in vaccine_type:
                vaccine_permission.add(str.lower(f"{x}:{operation}"))
            return vaccine_permission
        else:
            vaccine_permission.add(str.lower(f"{vaccine_type}:{operation}"))
            return vaccine_permission

    @staticmethod
    def _parse_vaccine_permissions(imms_vax_type_perms) -> set:
        parsed = [str.strip(str.lower(s)) for s in imms_vax_type_perms.split(",")]
        vaccine_permissions = set()
        for s in parsed:
            vaccine_permissions.add(s)
        return vaccine_permissions

    @staticmethod
    def _check_permission(requested: set, allowed: set) -> set:
        if not requested.issubset(allowed):
            raise UnauthorizedVaxOnRecordError()
        else:
            return None

    @staticmethod
    def _new_vaccine_request(vaccine_type, operation, vaccine_type_permissions: None) -> Optional[list]:
        vaccine_permission = list()
        if isinstance(vaccine_type, list):
            for x in vaccine_type:
                vaccs_prms = set()
                vaccs_prms.add(str.lower(f"{x}:{operation}"))
                if vaccs_prms.issubset(vaccine_type_permissions):
                    vaccine_permission.append(x)
            return vaccine_permission
        else:
            return vaccine_permission<|MERGE_RESOLUTION|>--- conflicted
+++ resolved
@@ -30,10 +30,6 @@
     InconsistentIdError,
     UnauthorizedVaxError,
     UnauthorizedVaxOnRecordError,
-<<<<<<< HEAD
-    UnauthorizedSystemError,
-=======
->>>>>>> eff28816
 )
 
 from pds_service import PdsService
@@ -92,13 +88,7 @@
             return self.create_response(403, unauthorized.to_operation_outcome())
         except UnauthorizedVaxError as unauthorized:
             return self.create_response(403, unauthorized.to_operation_outcome())
-<<<<<<< HEAD
-        except UnauthorizedSystemError as unauthorized:
-            return self.create_response(403, unauthorized.to_operation_outcome())
-
-=======
         
->>>>>>> eff28816
         try:
             if resource := self.fhir_service.get_immunization_by_id(imms_id, imms_vax_type_perms):
                 version = str()
@@ -136,24 +126,14 @@
             return self.create_response(403, unauthorized.to_operation_outcome())
         except UnauthorizedVaxError as unauthorized:
             return self.create_response(403, unauthorized.to_operation_outcome())
-<<<<<<< HEAD
-        except UnauthorizedSystemError as unauthorized:
-            return self.create_response(403, unauthorized.to_operation_outcome())
-
-=======
         
->>>>>>> eff28816
         try:
             imms = json.loads(aws_event["body"], parse_float=Decimal)
         except json.decoder.JSONDecodeError as e:
             return self._create_bad_request(f"Request's body contains malformed JSON: {e}")
 
         try:
-<<<<<<< HEAD
-            resource = self.fhir_service.create_immunization(imms, imms_vax_type_perms, app_id)
-=======
             resource = self.fhir_service.create_immunization(imms,imms_vax_type_perms)
->>>>>>> eff28816
             if "diagnostics" in resource:
                 exp_error = create_operation_outcome(
                     resource_id=str(uuid.uuid4()),
@@ -216,11 +196,7 @@
 
         # Validate if the imms resource does not exists -start
         try:
-<<<<<<< HEAD
-            existing_record = self.fhir_service.get_immunization_by_id_all(imms_id, imms, app_id)
-=======
             existing_record = self.fhir_service.get_immunization_by_id_all(imms_id,imms)
->>>>>>> eff28816
             if not existing_record:
                 exp_error = create_operation_outcome(
                     resource_id=str(uuid.uuid4()),
@@ -229,13 +205,7 @@
                     diagnostics=f"Validation errors: The requested immunization resource with id:{imms_id} was not found.",
                 )
                 return self.create_response(404, json.dumps(exp_error))
-<<<<<<< HEAD
-
-            if "error" in existing_record and existing_record is not None:
-                raise UnauthorizedSystemError
-=======
             
->>>>>>> eff28816
             if "diagnostics" in existing_record and existing_record is not None:
                 exp_error = create_operation_outcome(
                     resource_id=str(uuid.uuid4()),
@@ -246,11 +216,6 @@
                 return self.create_response(400, json.dumps(exp_error))
         except ValidationError as error:
             return self.create_response(400, error.to_operation_outcome())
-<<<<<<< HEAD
-        except UnauthorizedSystemError as unauthorized:
-            return self.create_response(403, unauthorized.to_operation_outcome())
-=======
->>>>>>> eff28816
         # Validate if the imms resource does not exists -end
 
         # Check vaxx type permissions on the existing record - start
@@ -367,18 +332,11 @@
         except UnauthorizedError as unauthorized:
             return self.create_response(403, unauthorized.to_operation_outcome())
         except UnauthorizedVaxError as unauthorized:
-            return self.create_response(403, unauthorized.to_operation_outcome())
-<<<<<<< HEAD
-        except UnauthorizedSystemError as unauthorized:
-            return self.create_response(403, unauthorized.to_operation_outcome())
-
-        try:
-            self.fhir_service.delete_immunization(imms_id, imms_vax_type_perms, app_id)
-=======
+
+            return self.create_response(403, unauthorized.to_operation_outcome())
          
         try:
             self.fhir_service.delete_immunization(imms_id, imms_vax_type_perms)
->>>>>>> eff28816
             return self.create_response(204)
         except ResourceNotFoundError as not_found:
             return self.create_response(404, not_found.to_operation_outcome())
@@ -386,12 +344,6 @@
             return self.create_response(500, unhandled_error.to_operation_outcome())
         except UnauthorizedVaxError as unauthorized:
             return self.create_response(403, unauthorized.to_operation_outcome())
-<<<<<<< HEAD
-        except UnauthorizedSystemError as unauthorized:
-            return self.create_response(403, unauthorized.to_operation_outcome())
-
-=======
->>>>>>> eff28816
     def search_immunizations(self, aws_event: APIGatewayProxyEventV1) -> dict:
         if response := self.authorize_request(EndpointOperation.SEARCH, aws_event):
             return response
@@ -414,13 +366,7 @@
         except UnauthorizedError as unauthorized:
             return self.create_response(403, unauthorized.to_operation_outcome())
         except UnauthorizedVaxError as unauthorized:
-<<<<<<< HEAD
-            return self.create_response(403, unauthorized.to_operation_outcome())
-        except UnauthorizedSystemError as unauthorized:
-            return self.create_response(403, unauthorized.to_operation_outcome())
-=======
-            return self.create_response(403, unauthorized.to_operation_outcome())  
->>>>>>> eff28816
+            return self.create_response(403, unauthorized.to_operation_outcome())    
         # Check vaxx type permissions on the existing record - start
         try:
             vax_type_perms = self._parse_vaccine_permissions(imms_vax_type_perms)
