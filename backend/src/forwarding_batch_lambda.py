--- conflicted
+++ resolved
@@ -56,17 +56,8 @@
             response["row_id"] = message_body.get("row_id")
             response["created_at_formatted_string"] = created_at_formatted_string
             response["local_id"] = message_body.get("local_id")
-<<<<<<< HEAD
             response["action_flag"] = message_body.get("operation_requested")
-            response["imms_id"] = forward_request_to_dynamo(message_body, table, controller)
-            sqs_client.send_message(
-                QueueUrl=QUEUE_URL,
-                MessageBody=json.dumps(response),
-                MessageGroupId=message_group_id,
-            )
-=======
-            array_of_messages.append(response)            
->>>>>>> b64f9d55
+            array_of_messages.append(response)
         except Exception as error:
             error_message_body = {
                 "diagnostics": str(error),
