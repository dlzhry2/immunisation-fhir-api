--- conflicted
+++ resolved
@@ -212,10 +212,5 @@
 
         if patient:
             return patient
-<<<<<<< HEAD
-        else:
-            raise InvalidPatientId(patient_identifier=nhs_number)
-=======
-
-        raise InvalidPatientId(nhs_number=nhs_number)
->>>>>>> 7d3296da
+
+        raise InvalidPatientId(patient_identifier=nhs_number)