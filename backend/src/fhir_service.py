--- conflicted
+++ resolved
@@ -17,11 +17,7 @@
     InconsistentIdError,
 )
 from models.fhir_immunization import ImmunizationValidator
-<<<<<<< HEAD
-from models.utils.generic_utils import nhs_number_mod11_check, get_occurrence_datetime, get_vaccine_type
-=======
-from models.utils.generic_utils import nhs_number_mod11_check, get_occurrence_datetime, get_disease_type,create_diagnostics
->>>>>>> d14f6208
+from models.utils.generic_utils import nhs_number_mod11_check, get_occurrence_datetime, get_vaccine_type,create_diagnostics
 from models.utils.post_validation_utils import MandatoryError, NotApplicableError
 from pds_service import PdsService
 from s_flag_handler import handle_s_flag
@@ -170,14 +166,8 @@
         # TODO: is disease type a mandatory field? (I assumed it is)
         #  i.e. Should we provide a search option for getting Patient's entire imms history?
         if not nhs_number_mod11_check(nhs_number):
-<<<<<<< HEAD
-            diagnostics = f"NHS Number: {nhs_number} is invalid or it doesn't exist."
-            exp_error = {"diagnostics": diagnostics}
-            return exp_error
-=======
                 diagnostics_error = create_diagnostics(nhs_number)
                 return (diagnostics_error)
->>>>>>> d14f6208
         resources = self.immunization_repo.find_immunizations(nhs_number)
         resources = [
             r
