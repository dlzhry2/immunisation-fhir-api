import datetime
import os
from enum import Enum
from typing import Optional

from fhir.resources.R4B.bundle import (
    Bundle as FhirBundle,
    BundleEntry,
    BundleLink,
    BundleEntrySearch,
)
from fhir.resources.R4B.immunization import Immunization
from pydantic import ValidationError

import parameter_parser
from fhir_repository import ImmunizationRepository
from models.errors import (
    InvalidPatientId,
    CustomValidationError,
    ResourceNotFoundError,
    InconsistentIdError,
)
from models.fhir_immunization import ImmunizationValidator
from models.utils.generic_utils import (
    nhs_number_mod11_check,
    get_occurrence_datetime,
<<<<<<< HEAD
    get_disease_type,
=======
>>>>>>> b0f1c846
    create_diagnostics,
)
from models.utils.post_validation_utils import MandatoryError, NotApplicableError
from models.utils.validation_utils import get_vaccine_type
from pds_service import PdsService
from s_flag_handler import handle_s_flag
from timer import timed


def get_service_url(
    service_env: str = os.getenv("IMMUNIZATION_ENV"),
    service_base_path: str = os.getenv("IMMUNIZATION_BASE_PATH"),
):
    non_prod = ["internal-dev", "int", "sandbox"]
    if service_env in non_prod:
        subdomain = f"{service_env}."
    elif service_env == "prod":
        subdomain = ""
    else:
        subdomain = "internal-dev."
    return f"https://{subdomain}api.service.nhs.uk/{service_base_path}"


class UpdateOutcome(Enum):
    UPDATE = 0
    CREATE = 1


class FhirService:
    def __init__(
        self,
        imms_repo: ImmunizationRepository,
        pds_service: PdsService,
        validator: ImmunizationValidator = ImmunizationValidator(),
    ):
        self.immunization_repo = imms_repo
        self.pds_service = pds_service
        self.validator = validator

    def get_immunization_by_id(self, imms_id: str) -> Optional[dict]:
        """
        Get an Immunization by its ID. Return None if not found. If the patient doesn't have an NHS number,
        return the Immunization without calling PDS or checking S flag.
        """
        imms_resp = self.immunization_repo.get_immunization_by_id(imms_id)
        imms = dict()
        version = str()
        resp = dict()
        nhs_number = str()
        if not imms_resp:
            return None

        else:

            if imms_resp.get("Resource"):
                imms = imms_resp["Resource"]
            if imms_resp.get("Version"):
                version = imms_resp["Version"]
            try:
                nhs_number = [
                    x for x in imms["contained"] if x["resourceType"] == "Patient"
                ][0]["identifier"][0]["value"]
                patient = self.pds_service.get_patient_details(nhs_number)
                filtered_immunization = handle_s_flag(imms, patient)
            except (KeyError, IndexError):
                filtered_immunization = imms

            resp["Version"] = version
            resp["Resource"] = Immunization.parse_obj(filtered_immunization)
            return resp

    def create_immunization(self, immunization: dict) -> Immunization:
        try:
            self.validator.validate(immunization)
        except (
            ValidationError,
            ValueError,
            MandatoryError,
            NotApplicableError,
        ) as error:
            raise CustomValidationError(message=str(error)) from error
        patient = self._validate_patient(immunization)

        if "diagnostics" in patient:
            return patient
        imms = self.immunization_repo.create_immunization(immunization, patient)

        return Immunization.parse_obj(imms)

    def update_immunization(
        self, imms_id: str, immunization: dict
    ) -> tuple[UpdateOutcome, Immunization]:
        if immunization.get("id", imms_id) != imms_id:
            raise InconsistentIdError(imms_id=imms_id)
        immunization["id"] = imms_id

        try:
            self.validator.validate(immunization)
        except (
            ValidationError,
            ValueError,
            MandatoryError,
            NotApplicableError,
        ) as error:
            raise CustomValidationError(message=str(error)) from error

        patient = self._validate_patient(immunization)
        if "diagnostics" in patient:
            return (None, patient)
        try:
            imms = self.immunization_repo.update_immunization(
                imms_id, immunization, patient
            )
            return UpdateOutcome.UPDATE, Immunization.parse_obj(imms)
        except ResourceNotFoundError:
            imms = self.immunization_repo.create_immunization(immunization, patient)

            return UpdateOutcome.CREATE, Immunization.parse_obj(imms)

    def delete_immunization(self, imms_id) -> Immunization:
        """
        Delete an Immunization if it exits and return the ID back if successful.
        Exception will be raised if resource didn't exit. Multiple calls to this method won't change
        the record in the database.
        """
        imms = self.immunization_repo.delete_immunization(imms_id)
        return Immunization.parse_obj(imms)

    @staticmethod
    def has_valid_vaccine_type(immunization: dict, vaccine_types: list[str]):
        return get_vaccine_type(immunization) in vaccine_types

    @staticmethod
    def is_valid_date_from(immunization: dict, date_from: datetime.date):
        if date_from is None:
            return True

        occurrence_datetime = get_occurrence_datetime(immunization)
        if occurrence_datetime is None:
            # TODO: Log error if no date.
            return True

        return occurrence_datetime.date() >= date_from

    @staticmethod
    def is_valid_date_to(immunization: dict, date_to: datetime.date):
        if date_to is None:
            return True

        occurrence_datetime = get_occurrence_datetime(immunization)
        if occurrence_datetime is None:
            # TODO: Log error if no date.
            return True

        return occurrence_datetime.date() <= date_to

    @staticmethod
    def process_patient_for_include(patient: dict):
        fields_to_keep = ["id", "resourceType", "identifier", "birthDate"]
        new_patient = {k: v for k, v in patient.items() if k in fields_to_keep}
        return new_patient

    def search_immunizations(
        self,
        nhs_number: str,
        vaccine_types: list[str],
        params: str,
        date_from: datetime.date = parameter_parser.date_from_default,
        date_to: datetime.date = parameter_parser.date_to_default,
    ) -> FhirBundle:
        """find all instances of Immunization(s) for a patient and specified disease type.
        Returns Bundle[Immunization]
        """
        # TODO: is disease type a mandatory field? (I assumed it is)
        #  i.e. Should we provide a search option for getting Patient's entire imms history?
        if not nhs_number_mod11_check(nhs_number):
<<<<<<< HEAD
            diagnostics_error = create_diagnostics(nhs_number)
            return diagnostics_error
=======
                diagnostics_error = create_diagnostics()
                return (diagnostics_error)
>>>>>>> b0f1c846
        resources = self.immunization_repo.find_immunizations(nhs_number)
        resources = [
            r
            for r in resources
<<<<<<< HEAD
            if FhirService.has_valid_disease_type(r, disease_types)
=======
            # TODO: BUG This implementation should use the vaccine type indexed on creation
            if FhirService.has_valid_vaccine_type(r, vaccine_types)
>>>>>>> b0f1c846
            and FhirService.is_valid_date_from(r, date_from)
            and FhirService.is_valid_date_to(r, date_to)
        ]
        patient_details = self.pds_service.get_patient_details(nhs_number)
        # To check whether the Superseded NHS number present in PDS
        if patient_details:
            pds_nhs_number = patient_details["identifier"][0]["value"]
            if pds_nhs_number != nhs_number:
                diagnostics_error = create_diagnostics()
                return diagnostics_error
        patient = patient_details if len(resources) > 0 else None
        entries = [
            BundleEntry(
                resource=Immunization.parse_obj(handle_s_flag(imms, patient)),
                search=BundleEntrySearch(mode="match"),
                fullUrl=f"urn:uuid:{imms['id']}",
            )
            for imms in resources
        ]
        if patient:
            entries.append(
                BundleEntry(
<<<<<<< HEAD
                    resource=FhirService.process_patient_for_include(patient),
                    search=BundleEntrySearch(mode="include"),
=======
                    resource=FhirService.process_patient_for_include(patient), search=BundleEntrySearch(mode="include")
>>>>>>> b0f1c846
                )
            )
        fhir_bundle = FhirBundle(resourceType="Bundle", type="searchset", entry=entries)
        url = f"{get_service_url()}/Immunization?{params}"
        fhir_bundle.link = [BundleLink(relation="self", url=url)]
        return fhir_bundle

    @timed
    def _validate_patient(self, imms: dict) -> dict:
        """
        Get the NHS number from the contained Patient resource and validate it with PDS.

        If the NHS number doesn't exist, return an empty dict.
        If the NHS number exists, get the patient details from PDS and return the patient details.
        """
        try:
            nhs_number = [
                x for x in imms["contained"] if x["resourceType"] == "Patient"
            ][0]["identifier"][0]["value"]
        except (KeyError, IndexError):
            nhs_number = None

        if not nhs_number:
            return {}

        patient = self.pds_service.get_patient_details(nhs_number)
        # To check whether the Superseded NHS number present in PDS
        if patient:
            pds_nhs_number = patient["identifier"][0]["value"]
<<<<<<< HEAD
            if pds_nhs_number != nhs_number:
                diagnostics_error = create_diagnostics(nhs_number)
                return diagnostics_error

=======
            if pds_nhs_number != nhs_number :
                    diagnostics_error = create_diagnostics()
                    return diagnostics_error
        
>>>>>>> b0f1c846
            return patient

        raise InvalidPatientId(patient_identifier=nhs_number)<|MERGE_RESOLUTION|>--- conflicted
+++ resolved
@@ -24,10 +24,6 @@
 from models.utils.generic_utils import (
     nhs_number_mod11_check,
     get_occurrence_datetime,
-<<<<<<< HEAD
-    get_disease_type,
-=======
->>>>>>> b0f1c846
     create_diagnostics,
 )
 from models.utils.post_validation_utils import MandatoryError, NotApplicableError
@@ -204,23 +200,14 @@
         # TODO: is disease type a mandatory field? (I assumed it is)
         #  i.e. Should we provide a search option for getting Patient's entire imms history?
         if not nhs_number_mod11_check(nhs_number):
-<<<<<<< HEAD
-            diagnostics_error = create_diagnostics(nhs_number)
-            return diagnostics_error
-=======
                 diagnostics_error = create_diagnostics()
                 return (diagnostics_error)
->>>>>>> b0f1c846
         resources = self.immunization_repo.find_immunizations(nhs_number)
         resources = [
             r
             for r in resources
-<<<<<<< HEAD
-            if FhirService.has_valid_disease_type(r, disease_types)
-=======
             # TODO: BUG This implementation should use the vaccine type indexed on creation
             if FhirService.has_valid_vaccine_type(r, vaccine_types)
->>>>>>> b0f1c846
             and FhirService.is_valid_date_from(r, date_from)
             and FhirService.is_valid_date_to(r, date_to)
         ]
@@ -243,12 +230,7 @@
         if patient:
             entries.append(
                 BundleEntry(
-<<<<<<< HEAD
-                    resource=FhirService.process_patient_for_include(patient),
-                    search=BundleEntrySearch(mode="include"),
-=======
                     resource=FhirService.process_patient_for_include(patient), search=BundleEntrySearch(mode="include")
->>>>>>> b0f1c846
                 )
             )
         fhir_bundle = FhirBundle(resourceType="Bundle", type="searchset", entry=entries)
@@ -278,17 +260,10 @@
         # To check whether the Superseded NHS number present in PDS
         if patient:
             pds_nhs_number = patient["identifier"][0]["value"]
-<<<<<<< HEAD
-            if pds_nhs_number != nhs_number:
-                diagnostics_error = create_diagnostics(nhs_number)
-                return diagnostics_error
-
-=======
             if pds_nhs_number != nhs_number :
                     diagnostics_error = create_diagnostics()
                     return diagnostics_error
         
->>>>>>> b0f1c846
             return patient
 
         raise InvalidPatientId(patient_identifier=nhs_number)