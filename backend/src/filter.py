--- conflicted
+++ resolved
@@ -38,7 +38,6 @@
     }
 
 
-<<<<<<< HEAD
 def replace_address_postal_codes(imms: dict) -> dict:
     """Replace any postal codes found in contained patient address with 'ZZ99 3CZ'"""
     for resource in imms.get("contained", []):
@@ -66,7 +65,6 @@
             if performer["actor"].get("display") is not None:
                 del performer["actor"]["display"]
 
-=======
 def add_use_to_identifier(imms: dict) -> dict:
     """
     Add use of "offical" to immunisation identifier if no use currently specified
@@ -74,7 +72,6 @@
     """
     if "use" not in imms["identifier"][0]:
         imms["identifier"][0]["use"] = "official"
->>>>>>> 9d68472a
     return imms
 
 
@@ -88,22 +85,7 @@
         return imms
 
     @staticmethod
-<<<<<<< HEAD
     def search(imms: dict, bundle_patient: dict = None) -> dict:
-        """Apply filtering for an individual FHIR Immunization Resource as part of SEARCH request"""
-        imms = remove_reference_to_contained_practitioner(imms)
-        imms.pop("contained")
-        imms["patient"] = create_reference_to_patient_resource(bundle_patient)
-        return imms
-
-    @staticmethod
-    def s_flag(imms: dict) -> dict:
-        imms = replace_address_postal_codes(imms)
-        imms = replace_organization_values(imms)
-        if imms.get("location"):
-            del imms["location"]
-=======
-    def search(imms: dict, patient_full_url: str, bundle_patient: dict = None):
         """Apply filtering for an individual FHIR Immunization Resource as part of SEARCH request"""
         imms = remove_reference_to_contained_practitioner(imms)
         imms.pop("contained")
@@ -114,5 +96,12 @@
         imms["location"]["identifier"]["system"] = "urn:iso:std:iso:3166"
         imms["location"]["identifier"]["value"] = "GB"
         imms["location"]["type"] = "Location"
->>>>>>> 9d68472a
+        return imms
+
+    @staticmethod
+    def s_flag(imms: dict) -> dict:
+        imms = replace_address_postal_codes(imms)
+        imms = replace_organization_values(imms)
+        if imms.get("location"):
+            del imms["location"]
         return imms