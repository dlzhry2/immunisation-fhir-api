--- conflicted
+++ resolved
@@ -81,10 +81,9 @@
             self.pre_validate_dose_quantity_unit,
             self.pre_validate_reason_code_codings,
             self.pre_validate_reason_code_coding_codes,
-<<<<<<< HEAD
-=======
             self.pre_validate_patient_identifier_extension,
->>>>>>> afd32ea6
+            self.pre_validate_nhs_number_verification_status_code,
+            self.pre_validate_nhs_number_verification_status_display,
             self.pre_validate_organization_identifier_system,
             self.pre_validate_location_identifier_value,
             self.pre_validate_location_identifier_system,
@@ -461,7 +460,7 @@
         except (KeyError, IndexError):
             pass
 
-<<<<<<< HEAD
+
     def pre_validate_practitioner_identifier_value(self, values: dict) -> dict:
         """
         Pre-validate that, if contained[?(@.resourceType=='Practitioner')].identifier[0].value (legacy CSV field name:
@@ -489,8 +488,7 @@
             PreValidation.for_string(field_value, field_location)
         except (KeyError, IndexError):
             pass
-=======
->>>>>>> afd32ea6
+
 
     def pre_validate_recorded(self, values: dict) -> dict:
         """
@@ -943,7 +941,7 @@
         except (KeyError, IndexError):
             pass
 
-<<<<<<< HEAD
+
     def pre_validate_nhs_number_verification_status_code(self, values: dict) -> dict:
         """
         Pre-validate that, if contained[?(@.resourceType=='Patient')].extension[?(@.url=='https://fhir.hl7.org.uk/
@@ -991,8 +989,6 @@
             PreValidation.for_string(nhs_number_verification_status_code, field_location)
         except (KeyError, IndexError):
             pass
-=======
->>>>>>> afd32ea6
 
     def pre_validate_organization_identifier_system(self, values: dict) -> dict:
         """
