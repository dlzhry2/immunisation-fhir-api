--- conflicted
+++ resolved
@@ -36,11 +36,7 @@
 	scripts/build_proxy.sh
 
 #Files to loop over in release
-<<<<<<< HEAD
-_dist_include="pytest.ini poetry.lock poetry.toml pyproject.toml Makefile build/. tests specification mock_provider terraform"
-=======
-_dist_include="pytest.ini poetry.lock poetry.toml pyproject.toml Makefile build/. tests specification sandbox"
->>>>>>> 254a4129
+_dist_include="pytest.ini poetry.lock poetry.toml pyproject.toml Makefile build/. tests specification sandbox terraform"
 
 #Create /dist/ sub-directory and copy files into directory
 release: clean publish build-proxy
