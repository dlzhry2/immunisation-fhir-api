--- conflicted
+++ resolved
@@ -1,23 +1,13 @@
 """Ack lambda handler"""
 
 import json
-<<<<<<< HEAD
-import logging
 import os
-=======
->>>>>>> 76a77b7f
 from typing import Union
 from logging_decorators import ack_lambda_handler_logging_decorator, convert_messsage_to_ack_row_logging_decorator
 from update_ack_file import update_ack_file, create_ack_data
 from boto3 import client as boto3_client
 
-
-<<<<<<< HEAD
-logging.basicConfig()
-logger = logging.getLogger()
-logger.setLevel("INFO")
 s3_client = boto3_client("s3", region_name="eu-west-2")
-=======
 
 @convert_messsage_to_ack_row_logging_decorator
 def convert_message_to_ack_row(message, created_at_formatted_string):
@@ -37,7 +27,6 @@
             error_message_for_ack_file = diagnostics.get("error_message", "Unable to determine diagnostics issue")
     else:
         error_message_for_ack_file = "Unable to determine diagnostics issue"
->>>>>>> 76a77b7f
 
     return create_ack_data(
         created_at_formatted_string=created_at_formatted_string,
@@ -51,63 +40,6 @@
 
 @ack_lambda_handler_logging_decorator
 def lambda_handler(event, context):
-<<<<<<< HEAD
-    try:
-        imms_id = None
-        successful_api_response = True
-        environment = os.getenv("ENVIRONMENT")
-        source_bucket_name = f"immunisation-batch-{environment}-data-sources"
-        array_of_rows = []
-        for record in event["Records"]:
-            body_json = record["body"]
-            incoming_message_body = json.loads(body_json)
-            for item in incoming_message_body:
-                # Check if there are any messages to process
-                file_key = item.get("file_key")
-                row_id = item.get("row_id")
-                local_id = item.get("local_id")
-                imms_id = item.get("imms_id")
-                diagnostics = item.get("diagnostics")
-                created_at_formatted_string = item.get("created_at_formatted_string")
-                if diagnostics is None:
-                    successful_api_response = True
-                else:
-                    successful_api_response = False
-                row = create_ack_data(
-                    created_at_formatted_string, local_id, row_id, successful_api_response, diagnostics, imms_id
-                )
-                array_of_rows.append(row)
-        print(f"source_bucket_name: {source_bucket_name}")
-        row_count = get_row_count_stream(source_bucket_name, f"processing/{file_key}")    
-        print(f"row_count: {row_count}")
-        update_ack_file(file_key, created_at_formatted_string=created_at_formatted_string, ack_data_rows=array_of_rows, row_count= row_count)
-        # Delete the message from the queue
-
-    except Exception as e:
-
-        print(f"Error processing SQS message: {e}")
-        log_data = {
-            "status": "fail",
-            "statusCode": 500,
-            "diagnostics": f"Error processing SQS message: {str(e)}",
-            "date_time": str(datetime.now()),
-            "error_source": "ack_lambda_handler",
-        }
-        firehose_log = dict()
-        firehose_log["event"] = log_data
-        firehose_logger.ack_send_log(firehose_log)
-
-    return {
-        "statusCode": 200,
-        "body": json.dumps("Lambda function executed successfully!"),
-    }
-
-    
-def get_row_count_stream(bucket_name, key):
-    response = s3_client.get_object(Bucket=bucket_name, Key=key)
-    count = sum(1 for _ in response['Body'].iter_lines())
-    return count
-=======
     """
     Ack lambda handler.
     For each record: each message in the array of messages is converted to an ack row,
@@ -121,6 +53,8 @@
     created_at_formatted_string = None
 
     array_of_rows = []
+    environment = os.getenv("ENVIRONMENT")
+    source_bucket_name = f"immunisation-batch-{environment}-data-sources"
 
     for i, record in enumerate(event["Records"]):
 
@@ -137,8 +71,15 @@
 
         for message in incoming_message_body:
             array_of_rows.append(convert_message_to_ack_row(message, created_at_formatted_string))
-
+    print(f"source_bucket_name: {source_bucket_name}")
+    row_count = get_row_count_stream(source_bucket_name, f"processing/{file_key}")    
+    print(f"row_count: {row_count}")
     update_ack_file(file_key, created_at_formatted_string=created_at_formatted_string, ack_data_rows=array_of_rows)
 
     return {"statusCode": 200, "body": json.dumps("Lambda function executed successfully!")}
->>>>>>> 76a77b7f
+
+
+def get_row_count_stream(bucket_name, key):
+    response = s3_client.get_object(Bucket=bucket_name, Key=key)
+    count = sum(1 for _ in response['Body'].iter_lines())
+    return count