import pytest
import requests

from .configuration import config
from .example_loader import load_example


@pytest.mark.auth
@pytest.mark.nhsd_apim_authorization({"access": "application", "level": "level0"})
def test_invalid_access_token():
    expected_status_code = 401
    expected_body = load_example("OperationOutcome/401-invalid_access_token.json")

    response = requests.get(
        url=f"{config.BASE_URL}/{config.BASE_PATH}/Immunization",
        headers={
            "Authorization": "",
            "X-Request-Id": "c1ab3fba-6bae-4ba4-b257-5a87c44d4a91",
            "X-Correlation-Id": "9562466f-c982-4bd5-bb0e-255e9f5e6689",
        },
    )

    assert response.status_code == expected_status_code
    assert response.json() == expected_body


@pytest.mark.auth
@pytest.mark.nhsd_apim_authorization(
    {
        "access": "healthcare_worker",
        "level": "aal3",
        "login_form": {"username": "656005750104"},
    }
)
def test_invalid_endpoint_returns_404(nhsd_apim_proxy_url, nhsd_apim_auth_headers):
    expected_status_code = 404
    expected_body = load_example("OperationOutcome/404-not_found.json")

<<<<<<< HEAD
    response = requests.get(
        url=f"{config.BASE_URL}/{config.BASE_PATH}/not_found",
        headers=nhsd_apim_auth_headers,
    )
=======
    response = requests.get(url=f"{nhsd_apim_proxy_url}/not_found", headers=nhsd_apim_auth_headers)
>>>>>>> eadf0c38

    assert response.status_code == expected_status_code
    assert response.json() == expected_body<|MERGE_RESOLUTION|>--- conflicted
+++ resolved
@@ -36,14 +36,9 @@
     expected_status_code = 404
     expected_body = load_example("OperationOutcome/404-not_found.json")
 
-<<<<<<< HEAD
     response = requests.get(
-        url=f"{config.BASE_URL}/{config.BASE_PATH}/not_found",
-        headers=nhsd_apim_auth_headers,
+        url=f"{nhsd_apim_proxy_url}/not_found", headers=nhsd_apim_auth_headers
     )
-=======
-    response = requests.get(url=f"{nhsd_apim_proxy_url}/not_found", headers=nhsd_apim_auth_headers)
->>>>>>> eadf0c38
 
     assert response.status_code == expected_status_code
     assert response.json() == expected_body