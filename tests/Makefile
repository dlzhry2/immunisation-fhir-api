--- conflicted
+++ resolved
@@ -12,14 +12,9 @@
 run:
 	$(PYTEST_CMD)
 
-<<<<<<< HEAD
 run-int:
 	$(PYTEST_CMD_INT)
 
-#  run tests with certain marker e.g. make run-sandbox runs tests marked with sandbox
-=======
-# run tests with certain marker e.g. make run-sandbox runs tests marked with sandbox
->>>>>>> a82a8b0f
 run-%:
 	$(PYTEST_CMD) -m "$*"
 
