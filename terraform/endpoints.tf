--- conflicted
+++ resolved
@@ -20,15 +20,9 @@
 
 locals {
     imms_endpoints = [
-<<<<<<< HEAD
-     "get_imms", 
-     "create_imms",
-     "search_imms"
-  ]
-=======
+
         "get_imms", "create_imms", "search_imms", "delete_imms"
     ]
->>>>>>> edb05d24
     imms_table_name      = aws_dynamodb_table.test-dynamodb-table.name
     imms_lambda_env_vars = {
         "DYNAMODB_TABLE_NAME" = local.imms_table_name
