--- conflicted
+++ resolved
@@ -103,11 +103,9 @@
       responses:
         '201':
           description: An Immunisation post event
-<<<<<<< HEAD
-          content:
-            application/fhir+json:
-              schema:
-                type: object
+          headers:
+            Location:
+              $ref: "#/components/headers/Location"
   /Immunization/_search:
     post:
       x-amazon-apigateway-integration:
@@ -134,11 +132,6 @@
             application/fhir+json:
               schema:
                 type: object
-=======
-          headers:
-            Location:
-              $ref: "#/components/headers/Location"
->>>>>>> eadf0c38
   /{proxy+}:
     x-amazon-apigateway-any-method:
       parameters:
