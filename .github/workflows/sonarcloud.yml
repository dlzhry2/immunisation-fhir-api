--- conflicted
+++ resolved
@@ -25,15 +25,9 @@
       
       - name: Run unittest with coverage
         run: |
-<<<<<<< HEAD
-            pip install poetry moto==4.2.11 coverage botocore==1.35.49 simplejson responses structlog fhir.resources jsonpath_ng pydantic==1.10.13 requests aws-lambda-typing cffi pyjwt boto3-stubs-lite[dynamodb]~=1.26.90
-            poetry run coverage run --source=backend -m unittest discover -s backend
-            poetry run coverage xml -o sonarcloud-coverage.xml    
-=======
           pip install poetry moto==4.2.11 coverage redis botocore==1.35.49 simplejson responses structlog fhir.resources jsonpath_ng pydantic==1.10.13 requests aws-lambda-typing cffi pyjwt boto3-stubs-lite[dynamodb]~=1.26.90 python-stdnum==1.20
           poetry run coverage run --source=backend -m unittest discover -s backend
           poetry run coverage xml -o sonarcloud-coverage.xml
->>>>>>> 5933ebe1
 
       - name: SonarCloud Scan
         uses: SonarSource/sonarcloud-github-action@master
