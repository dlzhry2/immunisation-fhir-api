--- conflicted
+++ resolved
@@ -61,17 +61,12 @@
         make init
         make apply aws_account_no=${aws_account_no} environment=$workspace
 
-<<<<<<< HEAD
-          AWS_DOMAIN_NAME=$(make -s output name=service_domain_name)
-          DYNAMODB_TABLE_NAME=$(make -s output name=dynamodb_table_name)
-          echo "##vso[task.setvariable variable=AWS_DOMAIN_NAME]$AWS_DOMAIN_NAME"
-          echo "##vso[task.setvariable variable=DYNAMODB_TABLE_NAME]$DYNAMODB_TABLE_NAME"
-=======
         AWS_DOMAIN_NAME=$(make -s output name=service_domain_name)
         IMMS_DELTA_TABLE_NAME=$(make -s output name=imms_delta_table_name)
+        DYNAMODB_TABLE_NAME=$(make -s output name=dynamodb_table_name)
+        echo "##vso[task.setvariable variable=DYNAMODB_TABLE_NAME]$DYNAMODB_TABLE_NAME"
         echo "##vso[task.setvariable variable=AWS_DOMAIN_NAME]$AWS_DOMAIN_NAME"
         echo "##vso[task.setvariable variable=IMMS_DELTA_TABLE_NAME]$IMMS_DELTA_TABLE_NAME"
->>>>>>> 64610fcb
       fi
     displayName: Apply Terraform
     workingDirectory: "$(Pipeline.Workspace)/s/$(SERVICE_NAME)/$(SERVICE_ARTIFACT_NAME)"
@@ -117,11 +112,8 @@
       export PROXY_NAME="$(FULLY_QUALIFIED_SERVICE_NAME)"
       export STATUS_API_KEY="$(status-endpoint-api-key)"
       export AWS_DOMAIN_NAME="$(AWS_DOMAIN_NAME)"
-<<<<<<< HEAD
       export DYNAMODB_TABLE_NAME="$(DYNAMODB_TABLE_NAME)"
-=======
       export IMMS_DELTA_TABLE_NAME="$(IMMS_DELTA_TABLE_NAME)"
->>>>>>> 64610fcb
       export APIGEE_APP_ID=973b20ff-6e57-4248-b94f-200a18a03e37
       echo "api key- $STATUS_API_KEY"
 
