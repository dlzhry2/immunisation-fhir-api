parameters:
  - name: aws_dev
    default: aws --profile=apim-dev
  - name: is_ptl
    default: true

steps:
  - ${{ if parameters.is_ptl }}:
    - template: "azure/components/aws-assume-role.yml@common"
      parameters:
          role: "auto-ops"
          profile: "apm_ptl"

  - bash: |
      make install-python
    workingDirectory: $(Pipeline.Workspace)/s/$(SERVICE_NAME)/$(SERVICE_ARTIFACT_NAME)
    displayName: Setup pytests
    condition: always()
  
  - template: "azure/components/aws-assume-role.yml@common"
    parameters:
      role: "auto-ops"
      profile: "apim-dev"
      aws_account: "dev"

  - bash: |
      set -e
      if ! [[ $APIGEE_ENVIRONMENT =~ .*-*sandbox ]]; then
        export AWS_PROFILE=apim-dev
        aws_account_no="$(aws sts get-caller-identity --query Account --output text)"

        service_name=$(FULLY_QUALIFIED_SERVICE_NAME)

        pr_no=$(echo $service_name | { grep -oE '[0-9]+$' || true; })
        if [ -z $pr_no ]; then
          workspace=$APIGEE_ENVIRONMENT
        else
          workspace=pr-$pr_no
        fi

        echo Deploy mock provider with following parameters:
        echo service_name: $service_name
        echo workspace: $workspace
        echo Apigee environment: $APIGEE_ENVIRONMENT
        echo pr_no: $pr_no

        cd terraform
        make init
        make apply aws_account_no=${aws_account_no} environment=$workspace 
        cd ..
      fi
    displayName: Deploy mock provider
    workingDirectory: "$(Pipeline.Workspace)/s/$(SERVICE_NAME)/$(SERVICE_ARTIFACT_NAME)"
    retryCountOnTaskFailure: 2


  - bash: |
      set -e
      export RELEASE_RELEASEID=$(Build.BuildId)
      export SOURCE_COMMIT_ID=$(Build.SourceVersion)
      export APIGEE_ENVIRONMENT="$(ENVIRONMENT)"
      export SERVICE_BASE_PATH="$(SERVICE_BASE_PATH)"
      export APIGEE_ACCESS_TOKEN="$(secret.AccessToken)"
      export PROXY_NAME="$(FULLY_QUALIFIED_SERVICE_NAME)"
      export STATUS_ENDPOINT_API_KEY="$(status-endpoint-api-key)"
      marker="not mock_provider_int"
      if [[ $APIGEE_ENVIRONMENT =~ .*-*sandbox ]]
      then
<<<<<<< HEAD
        echo "Sandox env tests"
        marker="not nhsd_apim_authorization and not mock_provider_int"
      elif [[ $APIGEE_ENVIRONMENT == "int" ]]
      then
       echo "Int tests to be set as of now"
=======
       poetry run pytest -v -m "not nhsd_apim_authorization and not sandbox_int" --api-name=immunisation-fhir-api --proxy-name=$PROXY_NAME -o junit_logging=all --junitxml=test-report.xml

      elif [[ $APIGEE_ENVIRONMENT == "int" ]]
      then
       echo "Int tests to be set as of now"

      else
       poetry run pytest -v -m "not sandbox_int" --api-name=immunisation-fhir-api --proxy-name=$PROXY_NAME -o junit_logging=all --junitxml=test-report.xml
>>>>>>> 254a4129
      fi
      echo "Internal-dev env tests"
      poetry run pytest -v -m $marker --api-name=immunisation-fhir-api --proxy-name=$PROXY_NAME -o junit_logging=all --junitxml=test-report.xml
      
    workingDirectory: "$(Pipeline.Workspace)/s/$(SERVICE_NAME)/$(SERVICE_ARTIFACT_NAME)/tests"
    displayName: Run full test suite

  - task: PublishTestResults@2
    displayName: 'Publish test results'
    condition: always()
    inputs:
      testResultsFiles: '$(Pipeline.Workspace)/s/$(SERVICE_NAME)/$(SERVICE_ARTIFACT_NAME)/tests/test-report.xml'
      failTaskOnFailedTests: true<|MERGE_RESOLUTION|>--- conflicted
+++ resolved
@@ -66,22 +66,11 @@
       marker="not mock_provider_int"
       if [[ $APIGEE_ENVIRONMENT =~ .*-*sandbox ]]
       then
-<<<<<<< HEAD
         echo "Sandox env tests"
-        marker="not nhsd_apim_authorization and not mock_provider_int"
+        marker="not nhsd_apim_authorization and not sandbox_int"
       elif [[ $APIGEE_ENVIRONMENT == "int" ]]
       then
        echo "Int tests to be set as of now"
-=======
-       poetry run pytest -v -m "not nhsd_apim_authorization and not sandbox_int" --api-name=immunisation-fhir-api --proxy-name=$PROXY_NAME -o junit_logging=all --junitxml=test-report.xml
-
-      elif [[ $APIGEE_ENVIRONMENT == "int" ]]
-      then
-       echo "Int tests to be set as of now"
-
-      else
-       poetry run pytest -v -m "not sandbox_int" --api-name=immunisation-fhir-api --proxy-name=$PROXY_NAME -o junit_logging=all --junitxml=test-report.xml
->>>>>>> 254a4129
       fi
       echo "Internal-dev env tests"
       poetry run pytest -v -m $marker --api-name=immunisation-fhir-api --proxy-name=$PROXY_NAME -o junit_logging=all --junitxml=test-report.xml
