from dataclasses import dataclass
from enum import Enum
from functools import wraps
from typing import Set

from models.errors import UnauthorizedError

PERMISSIONS_HEADER = "Permissions"
AUTHENTICATION_HEADER = "AuthenticationType"


@dataclass
class UnknownPermission(RuntimeError):
    """Error when the parsed value can't be converted to Permissions enum."""


class EndpointOperation(Enum):
    """The kind of operation.
    This maps one-to-one to each endpoint. Authorization class decides whether there are sufficient permissions or not.
    The caller is responsible for passing the correct operation.
    """
    READ = 0,
    CREATE = 1,
    UPDATE = 2,
    DELETE = 3,
    SEARCH = 4,


class AuthType(str, Enum):
    """This backend supports all three types of authentication.
    An Apigee App should specify AuthenticationType in its custom attribute.
    Each Apigee app can only have one type of authentication which is enforced by onboarding process.
    See: https://digital.nhs.uk/developer/guides-and-documentation/security-and-authorisation"""
    APP_RESTRICTED = "ApplicationRestricted",
    NHS_LOGIN = "NnsLogin",
    CIS2 = "Cis2",


class Permission(str, Enum):
    """Permission name for each operation that can be done to an Immunization Resource
    An Apigee App should specify a set of these as a comma-separated custom attribute.
    Permission works the same way as 'scope' but, in this case, they're called permission to distinguish them from
    OAuth2 scopes"""
    READ = "immunization:read"
    CREATE = "immunization:create"
    UPDATE = "immunization:update"
    DELETE = "immunization:delete"
    SEARCH = "immunization:search"


class Authorization:
    """ Authorize the call based on the endpoint and the authentication type.
    This class uses the passed headers from Apigee to decide the type of authentication (Application Restricted,
    NHS Login or CIS2). Then, based on the requested operation, it authorizes the call. Unauthorized call will raise
    Unauthorized exception. It raises UnknownPermission if there is a parse error from Apigee app. That means raising
    UnknownPermission is due to proxy bad configuration, and should result in 500. Any invalid value, either
    insufficient permissions or bad string, will result in UnauthorizedError if it comes from user.
    """

    def authorize(self, operation: EndpointOperation, aws_event: dict):
        auth_type = self._parse_auth_type(aws_event["headers"])
        if auth_type == AuthType.APP_RESTRICTED:
            self._app_restricted(operation, aws_event)
        if auth_type == AuthType.CIS2:
            self._cis2(operation, aws_event)
        # TODO(NhsLogin_AMB-1923) add NHSLogin
        else:
            UnauthorizedError()

<<<<<<< HEAD
    class _AuthType(str, Enum):
        APP_RESTRICTED = "ApplicationRestricted",
        NHS_LOGIN = "NhsLogin",
        CIS2 = "Cis2",

    class _Permission(str, Enum):
        READ = "immunization:read"
        CREATE = "immunization:create"
        UPDATE = "immunization:update"
        DELETE = "immunization:delete"
        SEARCH = "immunization:search"

=======
>>>>>>> 468b5bc7
    _app_restricted_map = {
        EndpointOperation.READ: {Permission.READ},
        EndpointOperation.CREATE: {Permission.CREATE},
        EndpointOperation.UPDATE: {Permission.UPDATE, Permission.CREATE},
        EndpointOperation.DELETE: {Permission.DELETE},
        EndpointOperation.SEARCH: {Permission.SEARCH},
    }

    def _app_restricted(self, operation: EndpointOperation, aws_event: dict) -> None:
        allowed = self._parse_permissions(aws_event["headers"])
        requested = self._app_restricted_map[operation]
        if not requested.issubset(allowed):
            raise UnauthorizedError()

    def _cis2(self, operation: EndpointOperation, aws_event: dict) -> None:
        # Cis2 works exactly the same as ApplicationRestricted
        self._app_restricted(operation, aws_event)

    @staticmethod
    def _parse_permissions(headers) -> Set[Permission]:
        """Given headers return a set of Permissions. Raises UnknownPermission"""

        content = headers.get(PERMISSIONS_HEADER, "")
        # comma-separate the Permissions header then trim and finally convert to lowercase
        parsed = [str.strip(str.lower(s)) for s in content.split(",")]

        permissions = set()
        for s in parsed:
            try:
                permissions.add(Permission(s))
            except ValueError:
                raise UnknownPermission()

        return permissions

    @staticmethod
    def _parse_auth_type(headers) -> AuthType:
        try:
            auth_type = headers[AUTHENTICATION_HEADER]
            return AuthType(auth_type)
        except ValueError:
            # The value of authentication type comes from apigee regardless of auth type. That's why
            #  we raise UnknownPermission in case of an error and not UnauthorizedError
            raise UnknownPermission()


def authorize(operation: EndpointOperation):
    def decorator(func):
        auth = Authorization()

        @wraps(func)
        def wrapper(controller_instance, a):
            auth.authorize(operation, a)
            return func(controller_instance, a)

        return wrapper

    return decorator<|MERGE_RESOLUTION|>--- conflicted
+++ resolved
@@ -67,21 +67,6 @@
         else:
             UnauthorizedError()
 
-<<<<<<< HEAD
-    class _AuthType(str, Enum):
-        APP_RESTRICTED = "ApplicationRestricted",
-        NHS_LOGIN = "NhsLogin",
-        CIS2 = "Cis2",
-
-    class _Permission(str, Enum):
-        READ = "immunization:read"
-        CREATE = "immunization:create"
-        UPDATE = "immunization:update"
-        DELETE = "immunization:delete"
-        SEARCH = "immunization:search"
-
-=======
->>>>>>> 468b5bc7
     _app_restricted_map = {
         EndpointOperation.READ: {Permission.READ},
         EndpointOperation.CREATE: {Permission.CREATE},
