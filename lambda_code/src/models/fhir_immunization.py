"""Immunization FHIR R4B validator"""
from typing import Literal
from fhir.resources.R4B.immunization import Immunization
from models.fhir_immunization_pre_validators import FHIRImmunizationPreValidators
from models.fhir_immunization_post_validators import FHIRImmunizationPostValidators


class ImmunizationValidator:
    """
    Validate the FHIR Immunization model against the NHS specific validators and Immunization
    FHIR profile
    """

    def __init__(self) -> None:
        class NewImmunization(Immunization):
            """
            Workaround for tests so we can instantiate our own instance of Immunization, and add
            the pre/post validators independently without affecting other tests
            """

        self.immunization = NewImmunization

    def add_custom_root_pre_validators(self):
        """
        Add custom NHS validators to the model

        NOTE: THE ORDER IN WHICH THE VALIDATORS ARE ADDED IS IMPORTANT! DO NOT CHANGE THE ORDER
        WITHOUT UNDERSTANDING THE IMPACT ON OTHER VALIDATORS IN THE LIST.
        """
        # DO NOT CHANGE THE ORDER WITHOUT UNDERSTANDING THE IMPACT ON OTHER VALIDATORS IN THE LIST
<<<<<<< HEAD

        self.immunization.add_root_validator(
            FHIRImmunizationPreValidators.pre_validate_contained, pre=True
        )
        self.immunization.add_root_validator(
            FHIRImmunizationPreValidators.pre_validate_patient_identifier, pre=True
        )
        self.immunization.add_root_validator(
            FHIRImmunizationPreValidators.pre_validate_patient_identifier_value,
            pre=True,
        )
        self.immunization.add_root_validator(
            FHIRImmunizationPreValidators.pre_validate_patient_name, pre=True
        )
        self.immunization.add_root_validator(
            FHIRImmunizationPreValidators.pre_validate_patient_name_given, pre=True
        )
        self.immunization.add_root_validator(
            FHIRImmunizationPreValidators.pre_validate_patient_name_family, pre=True
        )
        self.immunization.add_root_validator(
            FHIRImmunizationPreValidators.pre_validate_patient_birth_date, pre=True
        )
        self.immunization.add_root_validator(
            FHIRImmunizationPreValidators.pre_validate_patient_gender, pre=True
        )
        self.immunization.add_root_validator(
            FHIRImmunizationPreValidators.pre_validate_patient_address, pre=True
        )
        self.immunization.add_root_validator(
            FHIRImmunizationPreValidators.pre_validate_patient_address_postal_code,
            pre=True,
        )
        self.immunization.add_root_validator(
            FHIRImmunizationPreValidators.pre_validate_occurrence_date_time, pre=True
        )
        self.immunization.add_root_validator(
            FHIRImmunizationPreValidators.pre_validate_questionnaire_response_item,
            pre=True,
        )
        self.immunization.add_root_validator(
            FHIRImmunizationPreValidators.pre_validate_questionnaire_answers, pre=True
        )
        self.immunization.add_root_validator(
            FHIRImmunizationPreValidators.pre_validate_performer_actor_type, pre=True
        )
        self.immunization.add_root_validator(
            FHIRImmunizationPreValidators.pre_validate_performer_actor_reference,
            pre=True,
        )
        self.immunization.add_root_validator(
            FHIRImmunizationPreValidators.pre_validate_organization_identifier_value,
            pre=True,
        )
        self.immunization.add_root_validator(
            FHIRImmunizationPreValidators.pre_validate_organization_display, pre=True
        )
        self.immunization.add_root_validator(
            FHIRImmunizationPreValidators.pre_validate_identifier, pre=True
        )
        self.immunization.add_root_validator(
            FHIRImmunizationPreValidators.pre_validate_identifier_value, pre=True
        )
        self.immunization.add_root_validator(
            FHIRImmunizationPreValidators.pre_validate_identifier_system, pre=True
        )
        self.immunization.add_root_validator(
            FHIRImmunizationPreValidators.pre_validate_status, pre=True
        )
        self.immunization.add_root_validator(
            FHIRImmunizationPreValidators.pre_validate_practitioner_name, pre=True
        )
        self.immunization.add_root_validator(
            FHIRImmunizationPreValidators.pre_validate_practitioner_name_given, pre=True
        )
        self.immunization.add_root_validator(
            FHIRImmunizationPreValidators.pre_validate_practitioner_name_family,
            pre=True,
        )
        self.immunization.add_root_validator(
            FHIRImmunizationPreValidators.pre_validate_practitioner_identifier,
            pre=True,
        )
        self.immunization.add_root_validator(
            FHIRImmunizationPreValidators.pre_validate_practitioner_identifier_value,
            pre=True,
        )
        self.immunization.add_root_validator(
            FHIRImmunizationPreValidators.pre_validate_practitioner_identifier_system,
            pre=True,
        )
        self.immunization.add_root_validator(
            FHIRImmunizationPreValidators.pre_validate_performer_sds_job_role,
            pre=True,
        )
        self.immunization.add_root_validator(
            FHIRImmunizationPreValidators.pre_validate_recorded, pre=True
        )
        self.immunization.add_root_validator(
            FHIRImmunizationPreValidators.pre_validate_primary_source, pre=True
        )
        self.immunization.add_root_validator(
            FHIRImmunizationPreValidators.pre_validate_report_origin_text, pre=True
        )
        self.immunization.add_root_validator(
            FHIRImmunizationPreValidators.pre_validate_extension_urls,
            pre=True,
        )
        self.immunization.add_root_validator(
            FHIRImmunizationPreValidators.pre_validate_extension_value_codeable_concept_codings,
            pre=True,
        )
        self.immunization.add_root_validator(
            FHIRImmunizationPreValidators.pre_validate_vaccination_procedure_code,
            pre=True,
        )
        self.immunization.add_root_validator(
            FHIRImmunizationPreValidators.pre_validate_vaccination_procedure_display,
            pre=True,
        )
        self.immunization.add_root_validator(
            FHIRImmunizationPreValidators.pre_validate_vaccination_situation_code,
            pre=True,
        )
        self.immunization.add_root_validator(
            FHIRImmunizationPreValidators.pre_validate_vaccination_situation_display,
            pre=True,
        )
        self.immunization.add_root_validator(
            FHIRImmunizationPreValidators.pre_validate_status_reason_coding, pre=True
        )
        self.immunization.add_root_validator(
            FHIRImmunizationPreValidators.pre_validate_status_reason_coding_code,
            pre=True,
        )
        self.immunization.add_root_validator(
            FHIRImmunizationPreValidators.pre_validate_status_reason_coding_display,
            pre=True,
        )
        self.immunization.add_root_validator(
            FHIRImmunizationPreValidators.pre_validate_protocol_applied, pre=True
        )
        self.immunization.add_root_validator(
            FHIRImmunizationPreValidators.pre_validate_protocol_applied_dose_number_positive_int,
            pre=True,
        )
        self.immunization.add_root_validator(
            FHIRImmunizationPreValidators.pre_validate_vaccine_code_coding, pre=True
        )
        self.immunization.add_root_validator(
            FHIRImmunizationPreValidators.pre_validate_vaccine_code_coding_code,
            pre=True,
        )
        self.immunization.add_root_validator(
            FHIRImmunizationPreValidators.pre_validate_vaccine_code_coding_display,
            pre=True,
        )
        self.immunization.add_root_validator(
            FHIRImmunizationPreValidators.pre_validate_manufacturer_display, pre=True
        )
        self.immunization.add_root_validator(
            FHIRImmunizationPreValidators.pre_validate_lot_number, pre=True
        )
        self.immunization.add_root_validator(
            FHIRImmunizationPreValidators.pre_validate_expiration_date, pre=True
        )
        self.immunization.add_root_validator(
            FHIRImmunizationPreValidators.pre_validate_site_coding, pre=True
        )
        self.immunization.add_root_validator(
            FHIRImmunizationPreValidators.pre_validate_site_coding_code, pre=True
        )
        self.immunization.add_root_validator(
            FHIRImmunizationPreValidators.pre_validate_site_coding_display, pre=True
        )
        self.immunization.add_root_validator(
            FHIRImmunizationPreValidators.pre_validate_route_coding, pre=True
        )
        self.immunization.add_root_validator(
            FHIRImmunizationPreValidators.pre_validate_route_coding_code, pre=True
        )
        self.immunization.add_root_validator(
            FHIRImmunizationPreValidators.pre_validate_route_coding_display, pre=True
        )
        self.immunization.add_root_validator(
            FHIRImmunizationPreValidators.pre_validate_dose_quantity_value, pre=True
        )
        self.immunization.add_root_validator(
            FHIRImmunizationPreValidators.pre_validate_dose_quantity_code, pre=True
        )
        self.immunization.add_root_validator(
            FHIRImmunizationPreValidators.pre_validate_dose_quantity_unit, pre=True
        )
        self.immunization.add_root_validator(
            FHIRImmunizationPreValidators.pre_validate_reason_code_codings, pre=True
        )
        self.immunization.add_root_validator(
            FHIRImmunizationPreValidators.pre_validate_reason_code_coding_codes,
            pre=True,
        )
        self.immunization.add_root_validator(
            FHIRImmunizationPreValidators.pre_validate_reason_code_coding_displays,
            pre=True,
        )
        self.immunization.add_root_validator(
            FHIRImmunizationPreValidators.pre_validate_patient_identifier_extension,
            pre=True,
        )
        self.immunization.add_root_validator(
            FHIRImmunizationPreValidators.pre_validate_nhs_number_verification_status_coding,
            pre=True,
        )
        self.immunization.add_root_validator(
            FHIRImmunizationPreValidators.pre_validate_nhs_number_verification_status_code,
            pre=True,
        )
        self.immunization.add_root_validator(
            FHIRImmunizationPreValidators.pre_validate_nhs_number_verification_status_display,
            pre=True,
        )
        self.immunization.add_root_validator(
            FHIRImmunizationPreValidators.pre_validate_organization_identifier_system,
            pre=True,
        )
        self.immunization.add_root_validator(
            FHIRImmunizationPreValidators.pre_validate_local_patient_value, pre=True
        )
        self.immunization.add_root_validator(
            FHIRImmunizationPreValidators.pre_validate_local_patient_system, pre=True
        )
        self.immunization.add_root_validator(
            FHIRImmunizationPreValidators.pre_validate_consent_code, pre=True
        )
        self.immunization.add_root_validator(
            FHIRImmunizationPreValidators.pre_validate_consent_display, pre=True
        )
        self.immunization.add_root_validator(
            FHIRImmunizationPreValidators.pre_validate_care_setting_code, pre=True
        )
        self.immunization.add_root_validator(
            FHIRImmunizationPreValidators.pre_validate_care_setting_display, pre=True
        )
        self.immunization.add_root_validator(
            FHIRImmunizationPreValidators.pre_validate_ip_address, pre=True
        )
        self.immunization.add_root_validator(
            FHIRImmunizationPreValidators.pre_validate_user_id, pre=True
        )
        self.immunization.add_root_validator(
            FHIRImmunizationPreValidators.pre_validate_user_name, pre=True
        )
        self.immunization.add_root_validator(
            FHIRImmunizationPreValidators.pre_validate_user_email, pre=True
        )
        self.immunization.add_root_validator(
            FHIRImmunizationPreValidators.pre_validate_submitted_time_stamp,
            pre=True,
        )
        self.immunization.add_root_validator(
            FHIRImmunizationPreValidators.pre_validate_location_identifier_value,
            pre=True,
        )
        self.immunization.add_root_validator(
            FHIRImmunizationPreValidators.pre_validate_location_identifier_system,
            pre=True,
        )
        self.immunization.add_root_validator(
            FHIRImmunizationPreValidators.pre_validate_reduce_validation, pre=True
        )
        self.immunization.add_root_validator(
            FHIRImmunizationPreValidators.pre_validate_reduce_validation_reason,
            pre=True,
        )
=======
        if not hasattr(self.immunization, "pre_validate_patient_identifier_value"):
            self.immunization.add_root_validator(
                FHIRImmunizationPreValidators.pre_validate_patient_identifier_value,
                pre=True,
            )
            self.immunization.add_root_validator(
                FHIRImmunizationPreValidators.pre_validate_occurrence_date_time,
                pre=True,
            )
            self.immunization.add_root_validator(
                FHIRImmunizationPreValidators.pre_validate_contained, pre=True
            )
            self.immunization.add_root_validator(
                FHIRImmunizationPreValidators.pre_validate_questionnaire_answers,
                pre=True,
            )
            self.immunization.add_root_validator(
                FHIRImmunizationPreValidators.pre_validate_questionnaire_site_code_code,
                pre=True,
            )
            self.immunization.add_root_validator(
                FHIRImmunizationPreValidators.pre_validate_site_name_code, pre=True
            )
            self.immunization.add_root_validator(
                FHIRImmunizationPreValidators.pre_validate_identifier, pre=True
            )
            self.immunization.add_root_validator(
                FHIRImmunizationPreValidators.pre_validate_identifier_value, pre=True
            )
            self.immunization.add_root_validator(
                FHIRImmunizationPreValidators.pre_validate_identifier_system, pre=True
            )
            self.immunization.add_root_validator(
                FHIRImmunizationPreValidators.pre_validate_status, pre=True
            )
            self.immunization.add_root_validator(
                FHIRImmunizationPreValidators.pre_validate_recorded, pre=True
            )
            self.immunization.add_root_validator(
                FHIRImmunizationPreValidators.pre_validate_primary_source, pre=True
            )
            self.immunization.add_root_validator(
                FHIRImmunizationPreValidators.pre_validate_report_origin_text, pre=True
            )
            self.immunization.add_root_validator(
                FHIRImmunizationPreValidators.pre_validate_extension_value_codeable_concept_codings,
                pre=True,
            )
            self.immunization.add_root_validator(
                FHIRImmunizationPreValidators.pre_validate_vaccination_procedure_code,
                pre=True,
            )
            self.immunization.add_root_validator(
                FHIRImmunizationPreValidators.pre_validate_vaccination_procedure_display,
                pre=True,
            )
            self.immunization.add_root_validator(
                FHIRImmunizationPreValidators.pre_validate_vaccination_situation_code,
                pre=True,
            )
            self.immunization.add_root_validator(
                FHIRImmunizationPreValidators.pre_validate_vaccination_situation_display,
                pre=True,
            )
            self.immunization.add_root_validator(
                FHIRImmunizationPreValidators.pre_validate_status_reason_coding,
                pre=True,
            )
            self.immunization.add_root_validator(
                FHIRImmunizationPreValidators.pre_validate_status_reason_coding_code,
                pre=True,
            )
            self.immunization.add_root_validator(
                FHIRImmunizationPreValidators.pre_validate_status_reason_coding_display,
                pre=True,
            )
            self.immunization.add_root_validator(
                FHIRImmunizationPreValidators.pre_validate_protocol_applied, pre=True
            )
            self.immunization.add_root_validator(
                FHIRImmunizationPreValidators.pre_validate_protocol_applied_dose_number_positive_int,
                pre=True,
            )
            self.immunization.add_root_validator(
                FHIRImmunizationPreValidators.pre_validate_vaccine_code_coding, pre=True
            )
            self.immunization.add_root_validator(
                FHIRImmunizationPreValidators.pre_validate_vaccine_code_coding_code,
                pre=True,
            )
            self.immunization.add_root_validator(
                FHIRImmunizationPreValidators.pre_validate_vaccine_code_coding_display,
                pre=True,
            )
            self.immunization.add_root_validator(
                FHIRImmunizationPreValidators.pre_validate_manufacturer_display,
                pre=True,
            )
            self.immunization.add_root_validator(
                FHIRImmunizationPreValidators.pre_validate_lot_number, pre=True
            )
            self.immunization.add_root_validator(
                FHIRImmunizationPreValidators.pre_validate_expiration_date, pre=True
            )
            self.immunization.add_root_validator(
                FHIRImmunizationPreValidators.pre_validate_site_coding, pre=True
            )
            self.immunization.add_root_validator(
                FHIRImmunizationPreValidators.pre_validate_site_coding_code, pre=True
            )
            self.immunization.add_root_validator(
                FHIRImmunizationPreValidators.pre_validate_site_coding_display, pre=True
            )
            self.immunization.add_root_validator(
                FHIRImmunizationPreValidators.pre_validate_route_coding, pre=True
            )
            self.immunization.add_root_validator(
                FHIRImmunizationPreValidators.pre_validate_route_coding_code, pre=True
            )
            self.immunization.add_root_validator(
                FHIRImmunizationPreValidators.pre_validate_route_coding_display,
                pre=True,
            )
            self.immunization.add_root_validator(
                FHIRImmunizationPreValidators.pre_validate_dose_quantity_value, pre=True
            )
            self.immunization.add_root_validator(
                FHIRImmunizationPreValidators.pre_validate_dose_quantity_code, pre=True
            )
            self.immunization.add_root_validator(
                FHIRImmunizationPreValidators.pre_validate_dose_quantity_unit, pre=True
            )
            self.immunization.add_root_validator(
                FHIRImmunizationPreValidators.pre_validate_reason_code_codings, pre=True
            )
            self.immunization.add_root_validator(
                FHIRImmunizationPreValidators.pre_validate_reason_code_coding_codes,
                pre=True,
            )
            self.immunization.add_root_validator(
                FHIRImmunizationPreValidators.pre_validate_reason_code_coding_displays,
                pre=True,
            )
            self.immunization.add_root_validator(
                FHIRImmunizationPreValidators.pre_validate_nhs_number_status_code,
                pre=True,
            )
            self.immunization.add_root_validator(
                FHIRImmunizationPreValidators.pre_validate_nhs_number_status_display,
                pre=True,
            )
            self.immunization.add_root_validator(
                FHIRImmunizationPreValidators.pre_validate_site_code_system, pre=True
            )
            self.immunization.add_root_validator(
                FHIRImmunizationPreValidators.pre_validate_local_patient_code, pre=True
            )
            self.immunization.add_root_validator(
                FHIRImmunizationPreValidators.pre_validate_local_patient_system,
                pre=True,
            )
            self.immunization.add_root_validator(
                FHIRImmunizationPreValidators.pre_validate_consent_code, pre=True
            )
            self.immunization.add_root_validator(
                FHIRImmunizationPreValidators.pre_validate_consent_display, pre=True
            )
            self.immunization.add_root_validator(
                FHIRImmunizationPreValidators.pre_validate_care_setting_code, pre=True
            )
            self.immunization.add_root_validator(
                FHIRImmunizationPreValidators.pre_validate_care_setting_display,
                pre=True,
            )
            self.immunization.add_root_validator(
                FHIRImmunizationPreValidators.pre_validate_ip_address_code, pre=True
            )
            self.immunization.add_root_validator(
                FHIRImmunizationPreValidators.pre_validate_user_id_code, pre=True
            )
            self.immunization.add_root_validator(
                FHIRImmunizationPreValidators.pre_validate_user_name_code, pre=True
            )
            self.immunization.add_root_validator(
                FHIRImmunizationPreValidators.pre_validate_user_email_code, pre=True
            )
            self.immunization.add_root_validator(
                FHIRImmunizationPreValidators.pre_validate_submitted_time_stamp_code,
                pre=True,
            )
            self.immunization.add_root_validator(
                FHIRImmunizationPreValidators.pre_validate_location_identifier_value,
                pre=True,
            )
            self.immunization.add_root_validator(
                FHIRImmunizationPreValidators.pre_validate_location_identifier_system,
                pre=True,
            )
            self.immunization.add_root_validator(
                FHIRImmunizationPreValidators.pre_validate_reduce_validation_code,
                pre=True,
            )
            self.immunization.add_root_validator(
                FHIRImmunizationPreValidators.pre_validate_reduce_validation_display,
                pre=True,
            )
>>>>>>> 9ded7a79

    def add_custom_root_post_validators(self):
        """
        Add custom NHS post validators to the model

        NOTE: THE ORDER IN WHICH THE VALIDATORS ARE ADDED IS IMPORTANT! DO NOT CHANGE THE ORDER
        WITHOUT UNDERSTANDING THE IMPACT ON OTHER VALIDATORS IN THE LIST.
        """
        # DO NOT CHANGE THE ORDER WITHOUT UNDERSTANDING THE IMPACT ON OTHER VALIDATORS IN THE LIST

        self.immunization.add_root_validator(
            FHIRImmunizationPostValidators.set_reduce_validation_code
        )
        self.immunization.add_root_validator(
            FHIRImmunizationPostValidators.validate_vaccination_procedure_code
        )
        self.immunization.add_root_validator(FHIRImmunizationPostValidators.set_status)
        self.immunization.add_root_validator(
            FHIRImmunizationPostValidators.validate_patient_identifier_value
        )
        self.immunization.add_root_validator(
            FHIRImmunizationPostValidators.validate_occurrence_date_time
        )
        self.immunization.add_root_validator(
            FHIRImmunizationPostValidators.validate_site_code_code
        )
        self.immunization.add_root_validator(
            FHIRImmunizationPostValidators.validate_site_name_code
        )
        self.immunization.add_root_validator(
            FHIRImmunizationPostValidators.validate_identifier_value
        )
        self.immunization.add_root_validator(
            FHIRImmunizationPostValidators.validate_identifier_system
        )
        self.immunization.add_root_validator(
            FHIRImmunizationPostValidators.validate_recorded
        )
        self.immunization.add_root_validator(
            FHIRImmunizationPostValidators.validate_primary_source
        )
        self.immunization.add_root_validator(
            FHIRImmunizationPostValidators.validate_report_origin_text
        )

    def remove_custom_root_validators(self, mode: Literal["pre", "post"]):
        """Remove custom NHS validators from the model"""
        if mode == "pre":
            for validator in self.immunization.__pre_root_validators__:
                if "FHIRImmunizationPreValidators" in str(validator):
                    self.immunization.__pre_root_validators__.remove(validator)
        elif mode == "post":
            for validator in self.immunization.__post_root_validators__:
                if "FHIRImmunizationPostValidators" in str(validator):
                    self.immunization.__post_root_validators__.remove(validator)

    def validate(self, json_data) -> Immunization:
        """Generate the Immunization model"""
        immunization = self.immunization.parse_obj(json_data)
        return immunization<|MERGE_RESOLUTION|>--- conflicted
+++ resolved
@@ -28,303 +28,66 @@
         WITHOUT UNDERSTANDING THE IMPACT ON OTHER VALIDATORS IN THE LIST.
         """
         # DO NOT CHANGE THE ORDER WITHOUT UNDERSTANDING THE IMPACT ON OTHER VALIDATORS IN THE LIST
-<<<<<<< HEAD
-
-        self.immunization.add_root_validator(
-            FHIRImmunizationPreValidators.pre_validate_contained, pre=True
-        )
-        self.immunization.add_root_validator(
-            FHIRImmunizationPreValidators.pre_validate_patient_identifier, pre=True
-        )
-        self.immunization.add_root_validator(
-            FHIRImmunizationPreValidators.pre_validate_patient_identifier_value,
-            pre=True,
-        )
-        self.immunization.add_root_validator(
-            FHIRImmunizationPreValidators.pre_validate_patient_name, pre=True
-        )
-        self.immunization.add_root_validator(
-            FHIRImmunizationPreValidators.pre_validate_patient_name_given, pre=True
-        )
-        self.immunization.add_root_validator(
-            FHIRImmunizationPreValidators.pre_validate_patient_name_family, pre=True
-        )
-        self.immunization.add_root_validator(
-            FHIRImmunizationPreValidators.pre_validate_patient_birth_date, pre=True
-        )
-        self.immunization.add_root_validator(
-            FHIRImmunizationPreValidators.pre_validate_patient_gender, pre=True
-        )
-        self.immunization.add_root_validator(
-            FHIRImmunizationPreValidators.pre_validate_patient_address, pre=True
-        )
-        self.immunization.add_root_validator(
-            FHIRImmunizationPreValidators.pre_validate_patient_address_postal_code,
-            pre=True,
-        )
-        self.immunization.add_root_validator(
-            FHIRImmunizationPreValidators.pre_validate_occurrence_date_time, pre=True
-        )
-        self.immunization.add_root_validator(
-            FHIRImmunizationPreValidators.pre_validate_questionnaire_response_item,
-            pre=True,
-        )
-        self.immunization.add_root_validator(
-            FHIRImmunizationPreValidators.pre_validate_questionnaire_answers, pre=True
-        )
-        self.immunization.add_root_validator(
-            FHIRImmunizationPreValidators.pre_validate_performer_actor_type, pre=True
-        )
-        self.immunization.add_root_validator(
-            FHIRImmunizationPreValidators.pre_validate_performer_actor_reference,
-            pre=True,
-        )
-        self.immunization.add_root_validator(
-            FHIRImmunizationPreValidators.pre_validate_organization_identifier_value,
-            pre=True,
-        )
-        self.immunization.add_root_validator(
-            FHIRImmunizationPreValidators.pre_validate_organization_display, pre=True
-        )
-        self.immunization.add_root_validator(
-            FHIRImmunizationPreValidators.pre_validate_identifier, pre=True
-        )
-        self.immunization.add_root_validator(
-            FHIRImmunizationPreValidators.pre_validate_identifier_value, pre=True
-        )
-        self.immunization.add_root_validator(
-            FHIRImmunizationPreValidators.pre_validate_identifier_system, pre=True
-        )
-        self.immunization.add_root_validator(
-            FHIRImmunizationPreValidators.pre_validate_status, pre=True
-        )
-        self.immunization.add_root_validator(
-            FHIRImmunizationPreValidators.pre_validate_practitioner_name, pre=True
-        )
-        self.immunization.add_root_validator(
-            FHIRImmunizationPreValidators.pre_validate_practitioner_name_given, pre=True
-        )
-        self.immunization.add_root_validator(
-            FHIRImmunizationPreValidators.pre_validate_practitioner_name_family,
-            pre=True,
-        )
-        self.immunization.add_root_validator(
-            FHIRImmunizationPreValidators.pre_validate_practitioner_identifier,
-            pre=True,
-        )
-        self.immunization.add_root_validator(
-            FHIRImmunizationPreValidators.pre_validate_practitioner_identifier_value,
-            pre=True,
-        )
-        self.immunization.add_root_validator(
-            FHIRImmunizationPreValidators.pre_validate_practitioner_identifier_system,
-            pre=True,
-        )
-        self.immunization.add_root_validator(
-            FHIRImmunizationPreValidators.pre_validate_performer_sds_job_role,
-            pre=True,
-        )
-        self.immunization.add_root_validator(
-            FHIRImmunizationPreValidators.pre_validate_recorded, pre=True
-        )
-        self.immunization.add_root_validator(
-            FHIRImmunizationPreValidators.pre_validate_primary_source, pre=True
-        )
-        self.immunization.add_root_validator(
-            FHIRImmunizationPreValidators.pre_validate_report_origin_text, pre=True
-        )
-        self.immunization.add_root_validator(
-            FHIRImmunizationPreValidators.pre_validate_extension_urls,
-            pre=True,
-        )
-        self.immunization.add_root_validator(
-            FHIRImmunizationPreValidators.pre_validate_extension_value_codeable_concept_codings,
-            pre=True,
-        )
-        self.immunization.add_root_validator(
-            FHIRImmunizationPreValidators.pre_validate_vaccination_procedure_code,
-            pre=True,
-        )
-        self.immunization.add_root_validator(
-            FHIRImmunizationPreValidators.pre_validate_vaccination_procedure_display,
-            pre=True,
-        )
-        self.immunization.add_root_validator(
-            FHIRImmunizationPreValidators.pre_validate_vaccination_situation_code,
-            pre=True,
-        )
-        self.immunization.add_root_validator(
-            FHIRImmunizationPreValidators.pre_validate_vaccination_situation_display,
-            pre=True,
-        )
-        self.immunization.add_root_validator(
-            FHIRImmunizationPreValidators.pre_validate_status_reason_coding, pre=True
-        )
-        self.immunization.add_root_validator(
-            FHIRImmunizationPreValidators.pre_validate_status_reason_coding_code,
-            pre=True,
-        )
-        self.immunization.add_root_validator(
-            FHIRImmunizationPreValidators.pre_validate_status_reason_coding_display,
-            pre=True,
-        )
-        self.immunization.add_root_validator(
-            FHIRImmunizationPreValidators.pre_validate_protocol_applied, pre=True
-        )
-        self.immunization.add_root_validator(
-            FHIRImmunizationPreValidators.pre_validate_protocol_applied_dose_number_positive_int,
-            pre=True,
-        )
-        self.immunization.add_root_validator(
-            FHIRImmunizationPreValidators.pre_validate_vaccine_code_coding, pre=True
-        )
-        self.immunization.add_root_validator(
-            FHIRImmunizationPreValidators.pre_validate_vaccine_code_coding_code,
-            pre=True,
-        )
-        self.immunization.add_root_validator(
-            FHIRImmunizationPreValidators.pre_validate_vaccine_code_coding_display,
-            pre=True,
-        )
-        self.immunization.add_root_validator(
-            FHIRImmunizationPreValidators.pre_validate_manufacturer_display, pre=True
-        )
-        self.immunization.add_root_validator(
-            FHIRImmunizationPreValidators.pre_validate_lot_number, pre=True
-        )
-        self.immunization.add_root_validator(
-            FHIRImmunizationPreValidators.pre_validate_expiration_date, pre=True
-        )
-        self.immunization.add_root_validator(
-            FHIRImmunizationPreValidators.pre_validate_site_coding, pre=True
-        )
-        self.immunization.add_root_validator(
-            FHIRImmunizationPreValidators.pre_validate_site_coding_code, pre=True
-        )
-        self.immunization.add_root_validator(
-            FHIRImmunizationPreValidators.pre_validate_site_coding_display, pre=True
-        )
-        self.immunization.add_root_validator(
-            FHIRImmunizationPreValidators.pre_validate_route_coding, pre=True
-        )
-        self.immunization.add_root_validator(
-            FHIRImmunizationPreValidators.pre_validate_route_coding_code, pre=True
-        )
-        self.immunization.add_root_validator(
-            FHIRImmunizationPreValidators.pre_validate_route_coding_display, pre=True
-        )
-        self.immunization.add_root_validator(
-            FHIRImmunizationPreValidators.pre_validate_dose_quantity_value, pre=True
-        )
-        self.immunization.add_root_validator(
-            FHIRImmunizationPreValidators.pre_validate_dose_quantity_code, pre=True
-        )
-        self.immunization.add_root_validator(
-            FHIRImmunizationPreValidators.pre_validate_dose_quantity_unit, pre=True
-        )
-        self.immunization.add_root_validator(
-            FHIRImmunizationPreValidators.pre_validate_reason_code_codings, pre=True
-        )
-        self.immunization.add_root_validator(
-            FHIRImmunizationPreValidators.pre_validate_reason_code_coding_codes,
-            pre=True,
-        )
-        self.immunization.add_root_validator(
-            FHIRImmunizationPreValidators.pre_validate_reason_code_coding_displays,
-            pre=True,
-        )
-        self.immunization.add_root_validator(
-            FHIRImmunizationPreValidators.pre_validate_patient_identifier_extension,
-            pre=True,
-        )
-        self.immunization.add_root_validator(
-            FHIRImmunizationPreValidators.pre_validate_nhs_number_verification_status_coding,
-            pre=True,
-        )
-        self.immunization.add_root_validator(
-            FHIRImmunizationPreValidators.pre_validate_nhs_number_verification_status_code,
-            pre=True,
-        )
-        self.immunization.add_root_validator(
-            FHIRImmunizationPreValidators.pre_validate_nhs_number_verification_status_display,
-            pre=True,
-        )
-        self.immunization.add_root_validator(
-            FHIRImmunizationPreValidators.pre_validate_organization_identifier_system,
-            pre=True,
-        )
-        self.immunization.add_root_validator(
-            FHIRImmunizationPreValidators.pre_validate_local_patient_value, pre=True
-        )
-        self.immunization.add_root_validator(
-            FHIRImmunizationPreValidators.pre_validate_local_patient_system, pre=True
-        )
-        self.immunization.add_root_validator(
-            FHIRImmunizationPreValidators.pre_validate_consent_code, pre=True
-        )
-        self.immunization.add_root_validator(
-            FHIRImmunizationPreValidators.pre_validate_consent_display, pre=True
-        )
-        self.immunization.add_root_validator(
-            FHIRImmunizationPreValidators.pre_validate_care_setting_code, pre=True
-        )
-        self.immunization.add_root_validator(
-            FHIRImmunizationPreValidators.pre_validate_care_setting_display, pre=True
-        )
-        self.immunization.add_root_validator(
-            FHIRImmunizationPreValidators.pre_validate_ip_address, pre=True
-        )
-        self.immunization.add_root_validator(
-            FHIRImmunizationPreValidators.pre_validate_user_id, pre=True
-        )
-        self.immunization.add_root_validator(
-            FHIRImmunizationPreValidators.pre_validate_user_name, pre=True
-        )
-        self.immunization.add_root_validator(
-            FHIRImmunizationPreValidators.pre_validate_user_email, pre=True
-        )
-        self.immunization.add_root_validator(
-            FHIRImmunizationPreValidators.pre_validate_submitted_time_stamp,
-            pre=True,
-        )
-        self.immunization.add_root_validator(
-            FHIRImmunizationPreValidators.pre_validate_location_identifier_value,
-            pre=True,
-        )
-        self.immunization.add_root_validator(
-            FHIRImmunizationPreValidators.pre_validate_location_identifier_system,
-            pre=True,
-        )
-        self.immunization.add_root_validator(
-            FHIRImmunizationPreValidators.pre_validate_reduce_validation, pre=True
-        )
-        self.immunization.add_root_validator(
-            FHIRImmunizationPreValidators.pre_validate_reduce_validation_reason,
-            pre=True,
-        )
-=======
         if not hasattr(self.immunization, "pre_validate_patient_identifier_value"):
             self.immunization.add_root_validator(
+                FHIRImmunizationPreValidators.pre_validate_contained, pre=True
+            )
+            self.immunization.add_root_validator(
+                FHIRImmunizationPreValidators.pre_validate_patient_identifier, pre=True
+            )
+            self.immunization.add_root_validator(
                 FHIRImmunizationPreValidators.pre_validate_patient_identifier_value,
                 pre=True,
             )
             self.immunization.add_root_validator(
+                FHIRImmunizationPreValidators.pre_validate_patient_name, pre=True
+            )
+            self.immunization.add_root_validator(
+                FHIRImmunizationPreValidators.pre_validate_patient_name_given, pre=True
+            )
+            self.immunization.add_root_validator(
+                FHIRImmunizationPreValidators.pre_validate_patient_name_family, pre=True
+            )
+            self.immunization.add_root_validator(
+                FHIRImmunizationPreValidators.pre_validate_patient_birth_date, pre=True
+            )
+            self.immunization.add_root_validator(
+                FHIRImmunizationPreValidators.pre_validate_patient_gender, pre=True
+            )
+            self.immunization.add_root_validator(
+                FHIRImmunizationPreValidators.pre_validate_patient_address, pre=True
+            )
+            self.immunization.add_root_validator(
+                FHIRImmunizationPreValidators.pre_validate_patient_address_postal_code,
+                pre=True,
+            )
+            self.immunization.add_root_validator(
                 FHIRImmunizationPreValidators.pre_validate_occurrence_date_time,
                 pre=True,
             )
             self.immunization.add_root_validator(
-                FHIRImmunizationPreValidators.pre_validate_contained, pre=True
+                FHIRImmunizationPreValidators.pre_validate_questionnaire_response_item,
+                pre=True,
             )
             self.immunization.add_root_validator(
                 FHIRImmunizationPreValidators.pre_validate_questionnaire_answers,
                 pre=True,
             )
             self.immunization.add_root_validator(
-                FHIRImmunizationPreValidators.pre_validate_questionnaire_site_code_code,
-                pre=True,
-            )
-            self.immunization.add_root_validator(
-                FHIRImmunizationPreValidators.pre_validate_site_name_code, pre=True
+                FHIRImmunizationPreValidators.pre_validate_performer_actor_type,
+                pre=True,
+            )
+            self.immunization.add_root_validator(
+                FHIRImmunizationPreValidators.pre_validate_performer_actor_reference,
+                pre=True,
+            )
+            self.immunization.add_root_validator(
+                FHIRImmunizationPreValidators.pre_validate_organization_identifier_value,
+                pre=True,
+            )
+            self.immunization.add_root_validator(
+                FHIRImmunizationPreValidators.pre_validate_organization_display,
+                pre=True,
             )
             self.immunization.add_root_validator(
                 FHIRImmunizationPreValidators.pre_validate_identifier, pre=True
@@ -339,6 +102,33 @@
                 FHIRImmunizationPreValidators.pre_validate_status, pre=True
             )
             self.immunization.add_root_validator(
+                FHIRImmunizationPreValidators.pre_validate_practitioner_name, pre=True
+            )
+            self.immunization.add_root_validator(
+                FHIRImmunizationPreValidators.pre_validate_practitioner_name_given,
+                pre=True,
+            )
+            self.immunization.add_root_validator(
+                FHIRImmunizationPreValidators.pre_validate_practitioner_name_family,
+                pre=True,
+            )
+            self.immunization.add_root_validator(
+                FHIRImmunizationPreValidators.pre_validate_practitioner_identifier,
+                pre=True,
+            )
+            self.immunization.add_root_validator(
+                FHIRImmunizationPreValidators.pre_validate_practitioner_identifier_value,
+                pre=True,
+            )
+            self.immunization.add_root_validator(
+                FHIRImmunizationPreValidators.pre_validate_practitioner_identifier_system,
+                pre=True,
+            )
+            self.immunization.add_root_validator(
+                FHIRImmunizationPreValidators.pre_validate_performer_sds_job_role,
+                pre=True,
+            )
+            self.immunization.add_root_validator(
                 FHIRImmunizationPreValidators.pre_validate_recorded, pre=True
             )
             self.immunization.add_root_validator(
@@ -348,6 +138,10 @@
                 FHIRImmunizationPreValidators.pre_validate_report_origin_text, pre=True
             )
             self.immunization.add_root_validator(
+                FHIRImmunizationPreValidators.pre_validate_extension_urls,
+                pre=True,
+            )
+            self.immunization.add_root_validator(
                 FHIRImmunizationPreValidators.pre_validate_extension_value_codeable_concept_codings,
                 pre=True,
             )
@@ -447,18 +241,27 @@
                 pre=True,
             )
             self.immunization.add_root_validator(
-                FHIRImmunizationPreValidators.pre_validate_nhs_number_status_code,
-                pre=True,
-            )
-            self.immunization.add_root_validator(
-                FHIRImmunizationPreValidators.pre_validate_nhs_number_status_display,
-                pre=True,
-            )
-            self.immunization.add_root_validator(
-                FHIRImmunizationPreValidators.pre_validate_site_code_system, pre=True
-            )
-            self.immunization.add_root_validator(
-                FHIRImmunizationPreValidators.pre_validate_local_patient_code, pre=True
+                FHIRImmunizationPreValidators.pre_validate_patient_identifier_extension,
+                pre=True,
+            )
+            self.immunization.add_root_validator(
+                FHIRImmunizationPreValidators.pre_validate_nhs_number_verification_status_coding,
+                pre=True,
+            )
+            self.immunization.add_root_validator(
+                FHIRImmunizationPreValidators.pre_validate_nhs_number_verification_status_code,
+                pre=True,
+            )
+            self.immunization.add_root_validator(
+                FHIRImmunizationPreValidators.pre_validate_nhs_number_verification_status_display,
+                pre=True,
+            )
+            self.immunization.add_root_validator(
+                FHIRImmunizationPreValidators.pre_validate_organization_identifier_system,
+                pre=True,
+            )
+            self.immunization.add_root_validator(
+                FHIRImmunizationPreValidators.pre_validate_local_patient_value, pre=True
             )
             self.immunization.add_root_validator(
                 FHIRImmunizationPreValidators.pre_validate_local_patient_system,
@@ -478,19 +281,19 @@
                 pre=True,
             )
             self.immunization.add_root_validator(
-                FHIRImmunizationPreValidators.pre_validate_ip_address_code, pre=True
-            )
-            self.immunization.add_root_validator(
-                FHIRImmunizationPreValidators.pre_validate_user_id_code, pre=True
-            )
-            self.immunization.add_root_validator(
-                FHIRImmunizationPreValidators.pre_validate_user_name_code, pre=True
-            )
-            self.immunization.add_root_validator(
-                FHIRImmunizationPreValidators.pre_validate_user_email_code, pre=True
-            )
-            self.immunization.add_root_validator(
-                FHIRImmunizationPreValidators.pre_validate_submitted_time_stamp_code,
+                FHIRImmunizationPreValidators.pre_validate_ip_address, pre=True
+            )
+            self.immunization.add_root_validator(
+                FHIRImmunizationPreValidators.pre_validate_user_id, pre=True
+            )
+            self.immunization.add_root_validator(
+                FHIRImmunizationPreValidators.pre_validate_user_name, pre=True
+            )
+            self.immunization.add_root_validator(
+                FHIRImmunizationPreValidators.pre_validate_user_email, pre=True
+            )
+            self.immunization.add_root_validator(
+                FHIRImmunizationPreValidators.pre_validate_submitted_time_stamp,
                 pre=True,
             )
             self.immunization.add_root_validator(
@@ -502,14 +305,12 @@
                 pre=True,
             )
             self.immunization.add_root_validator(
-                FHIRImmunizationPreValidators.pre_validate_reduce_validation_code,
-                pre=True,
-            )
-            self.immunization.add_root_validator(
-                FHIRImmunizationPreValidators.pre_validate_reduce_validation_display,
-                pre=True,
-            )
->>>>>>> 9ded7a79
+                FHIRImmunizationPreValidators.pre_validate_reduce_validation, pre=True
+            )
+            self.immunization.add_root_validator(
+                FHIRImmunizationPreValidators.pre_validate_reduce_validation_reason,
+                pre=True,
+            )
 
     def add_custom_root_post_validators(self):
         """
