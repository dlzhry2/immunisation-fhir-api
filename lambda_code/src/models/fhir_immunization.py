--- conflicted
+++ resolved
@@ -4,15 +4,10 @@
 from fhir.resources.R4B.immunization import Immunization
 from models.fhir_immunization_pre_validators import PreValidators
 from models.fhir_immunization_post_validators import FHIRImmunizationPostValidators
-<<<<<<< HEAD
 from models.utils.generic_utils import get_generic_questionnaire_response_value, get_generic_extension_value_from_model
-from pydantic import ValidationError
 from mappings import vaccination_procedure_snomed_codes
+from models.utils.generic_utils import get_generic_questionnaire_response_value
 
-=======
-from models.utils.generic_utils import get_generic_questionnaire_response_value
-from timer import timed
->>>>>>> 468b5bc7
 
 class ImmunizationValidator:
     """
@@ -89,7 +84,6 @@
                 if "FHIRImmunizationPostValidators" in str(validator):
                     self.immunization.__post_root_validators__.remove(validator)
 
-    @timed
     def validate(self, json_data) -> Immunization:
         """Generate the Immunization model"""
         if isinstance(json_data, str):
