import base64
import json
import os
import re
import uuid
from typing import Optional
<<<<<<< HEAD
from urllib.parse import parse_qs
=======
from decimal import Decimal
>>>>>>> 9461415d

import boto3
from botocore.config import Config

from authorization import Authorization, EndpointOperation, UnknownPermission
from cache import Cache
from fhir_repository import ImmunizationRepository, create_table
from fhir_service import FhirService, UpdateOutcome, get_service_url
from models.errors import (
    Severity,
    Code,
    create_operation_outcome,
    UnauthorizedError,
    ResourceNotFoundError,
    UnhandledResponseError,
    ValidationError,
)
from pds_service import PdsService, Authenticator


def make_controller(
    pds_env: str = os.getenv("PDS_ENV", "int"),
    immunization_env: str = os.getenv("IMMUNIZATION_ENV")
):
    endpoint_url = "http://localhost:4566" if immunization_env == "local" else None
    imms_repo = ImmunizationRepository(create_table(endpoint_url=endpoint_url))
    boto_config = Config(region_name="eu-west-2")
    cache = Cache(directory="/tmp")
    authenticator = Authenticator(
        boto3.client("secretsmanager", config=boto_config), pds_env, cache
    )
    pds_service = PdsService(authenticator, pds_env)

    authorizer = Authorization()
    service = FhirService(imms_repo=imms_repo, pds_service=pds_service)

    return FhirController(authorizer=authorizer, fhir_service=service)


class FhirController:
    immunization_id_pattern = r"^[A-Za-z0-9\-.]{1,64}$"

    def __init__(self, authorizer: Authorization, fhir_service: FhirService):
        self.fhir_service = fhir_service
        self.authorizer = authorizer

    # @authorize(EndpointOperation.READ)
    def get_immunization_by_id(self, aws_event) -> dict:
        if response := self.authorize_request(EndpointOperation.READ, aws_event):
            return response

        imms_id = aws_event["pathParameters"]["id"]

        if id_error := self._validate_id(imms_id):
            return self.create_response(400, id_error)

        if resource := self.fhir_service.get_immunization_by_id(imms_id):
            return FhirController.create_response(200, resource.json())
        else:
            msg = "The requested resource was not found."
            id_error = create_operation_outcome(
                resource_id=str(uuid.uuid4()),
                severity=Severity.error,
                code=Code.not_found,
                diagnostics=msg,
            )
            return FhirController.create_response(404, id_error)

    def create_immunization(self, aws_event):
        if response := self.authorize_request(EndpointOperation.CREATE, aws_event):
            return response

        try:
            imms = json.loads(aws_event["body"], parse_float=Decimal)
        except json.decoder.JSONDecodeError as e:
            return self._create_bad_request(f"Request's body contains malformed JSON: {e}")

        try:
            resource = self.fhir_service.create_immunization(imms)
            location = f"{get_service_url()}/Immunization/{resource.id}"
            return self.create_response(201, None, {"Location": location})
        except ValidationError as error:
            return self.create_response(400, error.to_operation_outcome())
        except UnhandledResponseError as unhandled_error:
            return self.create_response(500, unhandled_error.to_operation_outcome())

    def update_immunization(self, aws_event):
        if response := self.authorize_request(EndpointOperation.UPDATE, aws_event):
            return response

        imms_id = aws_event["pathParameters"]["id"]
        if id_error := self._validate_id(imms_id):
            return FhirController.create_response(400, json.dumps(id_error))
        try:
            imms = json.loads(aws_event["body"], parse_float=Decimal)
        except json.decoder.JSONDecodeError as e:
            return self._create_bad_request(
                f"Request's body contains malformed JSON: {e}"
            )

        try:
            outcome, resource = self.fhir_service.update_immunization(imms_id, imms)
            if outcome == UpdateOutcome.UPDATE:
                return self.create_response(200)
            elif outcome == UpdateOutcome.CREATE:
                location = f"{get_service_url()}/Immunization/{resource.id}"
                return self.create_response(201, None, {"Location": location})
        except ValidationError as error:
            return self.create_response(400, error.to_operation_outcome())

    def delete_immunization(self, aws_event):
        if response := self.authorize_request(EndpointOperation.DELETE, aws_event):
            return response

        imms_id = aws_event["pathParameters"]["id"]

        if id_error := self._validate_id(imms_id):
            return FhirController.create_response(400, id_error)

        try:
            self.fhir_service.delete_immunization(imms_id)
            return self.create_response(204)
        except ResourceNotFoundError as not_found:
            return self.create_response(404, not_found.to_operation_outcome())
        except UnhandledResponseError as unhandled_error:
            return self.create_response(500, unhandled_error.to_operation_outcome())

    def search_immunizations(self, aws_event) -> dict:
        if response := self.authorize_request(EndpointOperation.SEARCH, aws_event):
            return response

        http_method = aws_event.get("httpMethod")
        nhs_number_value = None
        disease_type_value = None
        nhs_number_param = "-nhsNumber"
        disease_type_param = "-diseaseType"
        if http_method == "POST":
            content_type = aws_event.get("headers", {}).get("Content-Type")
            if content_type == "application/x-www-form-urlencoded":
                body = aws_event.get("body")
                if body:
                    decoded_body = base64.b64decode(body).decode("utf-8")
                    parsed_body = parse_qs(decoded_body)
                    nhs_number_list = parsed_body.get(nhs_number_param)
                    if nhs_number_list:
                        nhs_number_value = nhs_number_list[0]
                    disease_type_list = parsed_body.get(disease_type_param)
                    if disease_type_list:
                        disease_type_value = disease_type_list[0]
        parsed_query_params = aws_event.get("queryStringParameters")
        if parsed_query_params:
            nhs_number_query_param_value = parsed_query_params.get(nhs_number_param)
            if nhs_number_query_param_value:
                if nhs_number_value is None:
                    nhs_number_value = nhs_number_query_param_value
                else:
                    if nhs_number_query_param_value != nhs_number_value:
                        return self._create_bad_request(
                            f"Search Parameter {nhs_number_param} can have only one value"
                        )

            disease_type_query_param_value = parsed_query_params.get(disease_type_param)
            if disease_type_query_param_value:
                if disease_type_value is None:
                    disease_type_value = disease_type_query_param_value
                else:
                    if disease_type_query_param_value != disease_type_value:
                        return self._create_bad_request(
                            f"Search Parameter {disease_type_param} can have only one value"
                        )
        if not nhs_number_value:
            return self._create_bad_request(
                f"Search Parameter {nhs_number_param} is mandatory"
            )
        if not disease_type_value:
            return self._create_bad_request(
                f"Search Parameter {disease_type_param} is mandatory"
            )

        search_params = f"{nhs_number_param}={nhs_number_value}&{disease_type_param}={disease_type_value}"
        result = self.fhir_service.search_immunizations(
            nhs_number_value, disease_type_value, search_params
        )
        return self.create_response(200, result.json())

    def _validate_id(self, _id: str) -> Optional[dict]:
        if not re.match(self.immunization_id_pattern, _id):
            msg = (
                "the provided event ID is either missing or not in the expected format."
            )
            return create_operation_outcome(
                resource_id=str(uuid.uuid4()),
                severity=Severity.error,
                code=Code.invalid,
                diagnostics=msg,
            )
        else:
            return None

    def _create_bad_request(self, message):
        error = create_operation_outcome(
            resource_id=str(uuid.uuid4()),
            severity=Severity.error,
            code=Code.invalid,
            diagnostics=message,
        )
        return self.create_response(400, error)

    def authorize_request(self, operation: EndpointOperation, aws_event: dict) -> Optional[dict]:
        try:
            self.authorizer.authorize(operation, aws_event)
        except UnauthorizedError as e:
            return self.create_response(403, e.to_operation_outcome())
        except UnknownPermission:
            id_error = create_operation_outcome(
                resource_id=str(uuid.uuid4()),
                severity=Severity.error,
                code=Code.server_error,
                diagnostics='application includes invalid authorization values',
            )
            return self.create_response(500, id_error)

    @staticmethod
    def create_response(status_code, body=None, headers=None):
        if body:
            if isinstance(body, dict):
                body = json.dumps(body)
            if headers:
                headers["Content-Type"] = "application/fhir+json"
            else:
                headers = {"Content-Type": "application/fhir+json"}

        return {
            "statusCode": status_code,
            "headers": headers if headers else {},
            **({"body": body} if body else {}),
        }<|MERGE_RESOLUTION|>--- conflicted
+++ resolved
@@ -1,16 +1,12 @@
-import base64
 import json
 import os
 import re
 import uuid
 from typing import Optional
-<<<<<<< HEAD
-from urllib.parse import parse_qs
-=======
 from decimal import Decimal
->>>>>>> 9461415d
 
 import boto3
+import base64
 from botocore.config import Config
 
 from authorization import Authorization, EndpointOperation, UnknownPermission
@@ -27,6 +23,7 @@
     ValidationError,
 )
 from pds_service import PdsService, Authenticator
+from urllib.parse import parse_qs
 
 
 def make_controller(
