import json
import os
import re
import uuid
from typing import Optional
from decimal import Decimal

import boto3
import base64
from botocore.config import Config

from cache import Cache
from fhir_repository import ImmunizationRepository, create_table
from fhir_service import FhirService, UpdateOutcome
from models.errors import (
    Severity,
    Code,
    create_operation_outcome,
    ResourceNotFoundError,
    UnhandledResponseError,
    ValidationError,
)
from pds_service import PdsService, Authenticator
from urllib.parse import parse_qs


def make_controller(
    pds_env: str = os.getenv("PDS_ENV", "int"),
    immunization_env: str = os.getenv("IMMUNIZATION_ENV")
):
    endpoint_url = "http://localhost:8000" if immunization_env == "local" else None
    imms_repo = ImmunizationRepository(create_table(endpoint_url=endpoint_url))
    boto_config = Config(region_name="eu-west-2")
    cache = Cache(directory="/tmp")
    authenticator = Authenticator(
        boto3.client("secretsmanager", config=boto_config), pds_env, cache
    )
    pds_service = PdsService(authenticator, pds_env)

    service = FhirService(imms_repo=imms_repo, pds_service=pds_service)

    return FhirController(fhir_service=service)


def get_service_url(
    service_env: str = os.getenv("IMMUNIZATION_ENV"),
    service_base_path: str = os.getenv("IMMUNIZATION_BASE_PATH"),
):
    non_prod = ["internal-dev", "int", "sandbox"]
    if service_env in non_prod:
        subdomain = f"{service_env}."
    elif service_env == "prod":
        subdomain = ""
    else:
        subdomain = "internal-dev."
    return f"https://{subdomain}api.service.nhs.uk/{service_base_path}"


class FhirController:
    immunization_id_pattern = r"^[A-Za-z0-9\-.]{1,64}$"

    def __init__(self, fhir_service: FhirService):
        self.fhir_service = fhir_service

    def get_immunization_by_id(self, aws_event) -> dict:
        imms_id = aws_event["pathParameters"]["id"]

        id_error = self._validate_id(imms_id)
        if id_error:
            return self.create_response(400, id_error)

        resource = self.fhir_service.get_immunization_by_id(imms_id)
        if resource:
            return FhirController.create_response(200, resource.json())
        else:
            msg = "The requested resource was not found."
            id_error = create_operation_outcome(
                resource_id=str(uuid.uuid4()),
                severity=Severity.error,
                code=Code.not_found,
                diagnostics=msg,
            )
            return FhirController.create_response(404, id_error)

    def create_immunization(self, aws_event):
        try:
<<<<<<< HEAD
            #imms = json.loads(aws_event["body"], parse_float=Decimal)
            imms = json.loads(aws_event["body"])
=======
            imms = json.loads(aws_event["body"], parse_float=Decimal)
>>>>>>> d9a4bcb1
        except json.decoder.JSONDecodeError as e:
            return self._create_bad_request(
                f"Request's body contains malformed JSON: {e}"
            )

        try:
            resource = self.fhir_service.create_immunization(imms)
            location = f"{get_service_url()}/Immunization/{resource.id}"
            return self.create_response(201, None, {"Location": location})
        except ValidationError as error:
            return self.create_response(400, error.to_operation_outcome())
        except UnhandledResponseError as unhandled_error:
            return self.create_response(500, unhandled_error.to_operation_outcome())

    def update_immunization(self, aws_event):
        imms_id = aws_event["pathParameters"]["id"]
        id_error = self._validate_id(imms_id)
        if id_error:
            return FhirController.create_response(400, json.dumps(id_error))
        try:
            imms = json.loads(aws_event["body"], parse_float=Decimal)
        except json.decoder.JSONDecodeError as e:
            return self._create_bad_request(
                f"Request's body contains malformed JSON: {e}"
            )

        try:
            outcome, resource = self.fhir_service.update_immunization(imms_id, imms)
            if outcome == UpdateOutcome.UPDATE:
                return self.create_response(200)
            elif outcome == UpdateOutcome.CREATE:
                location = f"{get_service_url()}/Immunization/{resource.id}"
                return self.create_response(201, None, {"Location": location})
        except ValidationError as error:
            return self.create_response(400, error.to_operation_outcome())

    def delete_immunization(self, aws_event):
        imms_id = aws_event["pathParameters"]["id"]

        id_error = self._validate_id(imms_id)
        if id_error:
            return FhirController.create_response(400, id_error)

        try:
            self.fhir_service.delete_immunization(imms_id)
            return self.create_response(204)
        except ResourceNotFoundError as not_found:
            return self.create_response(404, not_found.to_operation_outcome())
        except UnhandledResponseError as unhandled_error:
            return self.create_response(500, unhandled_error.to_operation_outcome())

    def search_immunizations(self, aws_event) -> dict:
        http_method = aws_event.get("httpMethod")
        nhs_number_list = []
        disease_type_list = []
        nhs_number_value = None
        disease_type_value = None
        nhs_number_param = "-nhsNumber"
        disease_type_param = "-diseaseType"
        if http_method == "POST":
            content_type = aws_event.get("headers", {}).get("Content-Type")
            if content_type == "application/x-www-form-urlencoded":
                body = aws_event.get("body")
                if body:
                    decoded_body = base64.b64decode(body).decode("utf-8")
                    parsed_body = parse_qs(decoded_body)
                    nhs_number_list = parsed_body.get(nhs_number_param)
                    if nhs_number_list:
                        nhs_number_value = nhs_number_list[0]
                    disease_type_list = parsed_body.get(disease_type_param)
                    if disease_type_list:
                        disease_type_value = disease_type_list[0]
        parsed_query_params = aws_event.get("queryStringParameters")
        if parsed_query_params:
            nhs_number_query_param_value = parsed_query_params.get(nhs_number_param)
            if nhs_number_query_param_value:
                if nhs_number_value is None:
                    nhs_number_value = nhs_number_query_param_value
                else:
                    if nhs_number_query_param_value != nhs_number_value:
                        return self._create_bad_request(
                            f"Search Parameter {nhs_number_param} can have only one value"
                        )

            disease_type_query_param_value = parsed_query_params.get(disease_type_param)
            if disease_type_query_param_value:
                if disease_type_value is None:
                    disease_type_value = disease_type_query_param_value
                else:
                    if disease_type_query_param_value != disease_type_value:
                        return self._create_bad_request(
                            f"Search Parameter {disease_type_param} can have only one value"
                        )
        if not nhs_number_value:
            return self._create_bad_request(
                f"Search Parameter {nhs_number_param} is mandatory"
            )
        if not disease_type_value:
            return self._create_bad_request(
                f"Search Parameter {disease_type_param} is mandatory"
            )

        search_params = f"{nhs_number_param}={nhs_number_value}&{disease_type_param}={disease_type_value}"
        result = self.fhir_service.search_immunizations(
            nhs_number_value, disease_type_value, search_params
        )
        return self.create_response(200, result.json())

    def _validate_id(self, _id: str) -> Optional[dict]:
        if not re.match(self.immunization_id_pattern, _id):
            msg = (
                "the provided event ID is either missing or not in the expected format."
            )
            return create_operation_outcome(
                resource_id=str(uuid.uuid4()),
                severity=Severity.error,
                code=Code.invalid,
                diagnostics=msg,
            )
        else:
            return None

    def _create_bad_request(self, message):
        error = create_operation_outcome(
            resource_id=str(uuid.uuid4()),
            severity=Severity.error,
            code=Code.invalid,
            diagnostics=message,
        )
        return self.create_response(400, error)

    @staticmethod
    def create_response(status_code, body=None, headers=None):
        if body:
            if isinstance(body, dict):
                body = json.dumps(body)
            if headers:
                headers["Content-Type"] = "application/fhir+json"
            else:
                headers = {"Content-Type": "application/fhir+json"}

        return {
            "statusCode": status_code,
            "headers": headers if headers else {},
            **({"body": body} if body else {}),
        }<|MERGE_RESOLUTION|>--- conflicted
+++ resolved
@@ -84,12 +84,7 @@
 
     def create_immunization(self, aws_event):
         try:
-<<<<<<< HEAD
-            #imms = json.loads(aws_event["body"], parse_float=Decimal)
-            imms = json.loads(aws_event["body"])
-=======
             imms = json.loads(aws_event["body"], parse_float=Decimal)
->>>>>>> d9a4bcb1
         except json.decoder.JSONDecodeError as e:
             return self._create_bad_request(
                 f"Request's body contains malformed JSON: {e}"
