--- conflicted
+++ resolved
@@ -23,19 +23,13 @@
 from urllib.parse import parse_qs
 
 
-<<<<<<< HEAD
 def make_controller(
     pds_env: str = os.getenv("PDS_ENV", "int"),
     immunization_env: str = os.getenv("IMMUNIZATION_ENV")
 ):
     endpoint_url = "http://localhost:8000" if immunization_env == "local" else None
     imms_repo = ImmunizationRepository(create_table(endpoint_url=endpoint_url))
-    boto_config = Config(region_name='eu-west-2')
-=======
-def make_controller(pds_env: str = os.getenv("PDS_ENV", "int")):
-    imms_repo = ImmunizationRepository(create_table())
     boto_config = Config(region_name="eu-west-2")
->>>>>>> 280f8757
     cache = Cache(directory="/tmp")
     authenticator = Authenticator(
         boto3.client("secretsmanager", config=boto_config), pds_env, cache
