--- conflicted
+++ resolved
@@ -88,25 +88,6 @@
             return self._create_bad_request(f"Request's body contains malformed JSON: {e}")
 
         try:
-            outcome = self.fhir_service.update_immunization(imms_id, imms)
-            if outcome == UpdateOutcome.UPDATE:
-                return self.create_response(200)
-            elif outcome == UpdateOutcome.CREATE:
-                return self.create_response(201)
-        except ValidationError as error:
-            return self.create_response(400, error.to_operation_outcome())
-
-    def update_immunization(self, aws_event):
-        imms_id = aws_event["pathParameters"]["id"]
-        id_error = self._validate_id(imms_id)
-        if id_error:
-            return FhirController.create_response(400, json.dumps(id_error.dict()))
-        try:
-            imms = json.loads(aws_event["body"])
-        except json.decoder.JSONDecodeError as e:
-            return self._create_bad_request(f"Request's body contains malformed JSON: {e}")
-
-        try:
             outcome, resource = self.fhir_service.update_immunization(imms_id, imms)
             if outcome == UpdateOutcome.UPDATE:
                 return self.create_response(200)
@@ -114,7 +95,7 @@
                 location = f"{get_service_url()}/Immunization/{resource.id}"
                 return self.create_response(201, None, {"Location": location})
         except ValidationError as error:
-            return self.create_response(400, error.to_operation_outcome().json())
+            return self.create_response(400, error.to_operation_outcome())
 
     def delete_immunization(self, aws_event):
         imms_id = aws_event["pathParameters"]["id"]
@@ -159,7 +140,6 @@
         return self.create_response(400, error)
 
     @staticmethod
-<<<<<<< HEAD
     def create_response(status_code, body=None, headers=None):
         content_type = {
             "Content-Type": "application/fhir+json",
@@ -170,19 +150,4 @@
             "statusCode": status_code,
             "headers": headers,
         }
-        return {**response, "body": body} if body else response
-=======
-    def create_response(status_code, body=None):
-        response = {
-            "statusCode": status_code,
-            "headers": {},
-        }
-        if body:
-            if isinstance(body, dict):
-                body = json.dumps(body)
-            response["body"] = body
-            response["headers"]["Content-Type"] = "application/fhir+json"
-            return response
-        else:
-            return response
->>>>>>> 1bd30502
+        return {**response, "body": body} if body else response