--- conflicted
+++ resolved
@@ -2,12 +2,8 @@
 
 from fhir.resources.immunization import Immunization
 from fhir.resources.list import List as FhirList
-<<<<<<< HEAD
-from fhir_repository import ImmunisationRepository
-=======
 
 from fhir_repository import ImmunizationRepository
->>>>>>> 43a587f9
 from models.errors import InvalidPatientId
 from pds_service import PdsService
 from s_flag_handler import remove_personal_info
@@ -19,8 +15,7 @@
         self.pds_service = pds_service
 
     def get_immunization_by_id(self, imms_id: str) -> Optional[Immunization]:
-<<<<<<< HEAD
-      imms = self.immunisation_repo.get_immunization_by_id(imms_id)
+      imms = self.immunization_repo.get_immunization_by_id(imms_id)
       bundle = False if imms['resourceType'] == "Immunization" else True
 
       nhs_number = imms['patient']['identifier']['value'] if imms['resourceType'] == "Immunization" else imms["entry"][0]['patient']['identifier']['value']
@@ -35,15 +30,6 @@
       else:
           print(Immunization.parse_obj(imms), "<<<<<<<<< PARSED IMMS")
           return Immunization.parse_obj(imms)
-=======
-        imms = self.immunization_repo.get_immunization_by_id(imms_id)
-        if imms:
-            # TODO: This shouldn't raise an exception since, we validate the message before storing it,
-            #  but what if the stored message is different from the requested FHIR version?
-            return Immunization.parse_obj(imms)
-        else:
-            return None
->>>>>>> 43a587f9
 
     def create_immunization(self, immunization: dict) -> Immunization:
         nhs_number = immunization['patient']['identifier']['value']
