from typing import Optional

from fhir.resources.immunization import Immunization
<<<<<<< HEAD
from fhir.resources.list import List as FhirList
=======
>>>>>>> 1ad04416

from fhir_repository import ImmunisationRepository


class FhirService:
    def __init__(self, imms_repo: ImmunisationRepository):
        self.immunisation_repo = imms_repo

    def get_immunization_by_id(self, imms_id: str) -> Optional[Immunization]:
        imms = self.immunisation_repo.get_immunization_by_id(imms_id)
        if imms:
            # TODO: This shouldn't raise an exception since, we validate the message before storing it,
            #  but what if the stored message is different from the requested FHIR version?
            return Immunization.parse_obj(imms)
        else:
            return None

    def create_immunization(self, immunization: dict) -> Immunization:
<<<<<<< HEAD
        # TODO: do the PDS lookup
=======
        # TODO: AMB-1730 - do the PDS lookup
>>>>>>> 1ad04416
        imms = self.immunisation_repo.create_immunization(immunization)
        return Immunization.parse_obj(imms)

    def delete_immunization(self, imms_id) -> Immunization:
        """Delete an Immunization if it exits and return the ID back if successful.
        Exception will be raised if resource didn't exit. Multiple calls to this method won't change the
        record in the database.
        """
        imms = self.immunisation_repo.delete_immunization(imms_id)
        return Immunization.parse_obj(imms)

    def search_immunizations(self, nhs_number: str, disease_type: str):
        """find all instances of Immunization(s) for a patient and specified disease type.
        Returns List[Immunization]
        """
        # TODO: is disease type a mandatory field? (I assumed it is)
        #  i.e. Should we provide a search option for getting Patient's entire imms history?
        resources = self.immunisation_repo.find_immunizations(nhs_number, disease_type)

        entries = [Immunization.parse_obj(imms) for imms in resources]
        return FhirList.construct(entry=entries)<|MERGE_RESOLUTION|>--- conflicted
+++ resolved
@@ -1,10 +1,7 @@
+import json
 from typing import Optional
-
 from fhir.resources.immunization import Immunization
-<<<<<<< HEAD
 from fhir.resources.list import List as FhirList
-=======
->>>>>>> 1ad04416
 
 from fhir_repository import ImmunisationRepository
 
@@ -23,11 +20,7 @@
             return None
 
     def create_immunization(self, immunization: dict) -> Immunization:
-<<<<<<< HEAD
-        # TODO: do the PDS lookup
-=======
         # TODO: AMB-1730 - do the PDS lookup
->>>>>>> 1ad04416
         imms = self.immunisation_repo.create_immunization(immunization)
         return Immunization.parse_obj(imms)
 
