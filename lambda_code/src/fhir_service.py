--- conflicted
+++ resolved
@@ -3,21 +3,16 @@
 from fhir.resources.immunization import Immunization
 from fhir.resources.list import List as FhirList
 
-from fhir_repository import ImmunizationRepository
+from fhir_repository import ImmunisationRepository
 from models.errors import InvalidPatientId
 from models.fhir_immunization import ImmunizationValidator
 from pds_service import PdsService
 
 
 class FhirService:
-<<<<<<< HEAD
     def __init__(self, imms_repo: ImmunisationRepository, pds_service: PdsService,
                  pre_validator: ImmunizationValidator):
-        self.immunisation_repo = imms_repo
-=======
-    def __init__(self, imms_repo: ImmunizationRepository, pds_service: PdsService):
         self.immunization_repo = imms_repo
->>>>>>> e898ff29
         self.pds_service = pds_service
         self.pre_validator = pre_validator
         self.pre_validator.add_custom_root_validators()
