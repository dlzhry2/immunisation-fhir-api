import json
import os
import time
import uuid
import pdb
from dataclasses import dataclass
from typing import Optional
import boto3
import botocore.exceptions
from botocore.config import Config
from boto3.dynamodb.conditions import Attr, Key
from mypy_boto3_dynamodb.service_resource import DynamoDBServiceResource, Table
<<<<<<< HEAD
from models.errors import ResourceNotFoundError, UnhandledResponseError, IdentifierDuplicationError
=======
from models.errors import ResourceNotFoundError, UnhandledResponseError
from mappings import vaccination_procedure_snomed_codes
from decimal import Decimal


class DecimalEncoder(json.JSONEncoder):
    def default(self, o):
        # if passed in object is instance of Decimal
        # convert it to a string
        if isinstance(o, Decimal):
            return float(o)
        # otherwise use the default behavior
        return json.JSONEncoder.default(self, o)
>>>>>>> d9a4bcb1


def create_table(table_name=None, endpoint_url=None, region_name="eu-west-2"):
    if not table_name:
        table_name = os.environ["DYNAMODB_TABLE_NAME"]
    config = Config(connect_timeout=1, read_timeout=1, retries={"max_attempts": 1})
    db: DynamoDBServiceResource = boto3.resource(
        "dynamodb", endpoint_url=endpoint_url, region_name=region_name, config=config
    )
    return db.Table(table_name)


def _make_immunization_pk(_id: str):
    return f"Immunization#{_id}"


def _make_patient_pk(_id: str):
    return f"Patient#{_id}"


def _query_identifier(table, index, pk, identifier):
    queryResponse = table.query(
            IndexName=index,
            KeyConditionExpression=Key(pk).eq(identifier),
            Limit=1
        )
    if queryResponse.get('Count', 0) > 0:
        return queryResponse
    

@dataclass
class RecordAttributes:
    pk: str
    patient_pk: str
    patient_sk: str
    resource: dict
    patient: dict
    disease_type: str
    timestamp: int
    identifier: str

    def __init__(self, imms: dict, patient: dict):
        """Create attributes that may be used in dynamodb table"""
        imms_id = imms["id"]
        self.pk = _make_immunization_pk(imms_id)
        self.patient_pk = _make_patient_pk(
            [x for x in imms["contained"] if x.get("resourceType") == "Patient"][0][
                "identifier"
            ][0]["value"]
        )
        self.patient = patient
        self.resource = imms
        self.timestamp = int(time.time())
        value_codeable_concept_coding = [
            x
            for x in imms["extension"]
            if x.get("url")
            == "https://fhir.hl7.org.uk/StructureDefinition/Extension-UKCore-VaccinationProcedure"
        ][0]["valueCodeableConcept"]["coding"]

        vaccination_procedure_code = [
            x
            for x in value_codeable_concept_coding
            if x.get("system") == "http://snomed.info/sct"
        ][0]["code"]

        self.disease_type = vaccination_procedure_snomed_codes.get(
            vaccination_procedure_code, None
        )

        self.patient_sk = f"{self.disease_type}#{imms_id}"
        self.identifier = imms['identifier'][0]['value']


class ImmunizationRepository:
    def __init__(self, table: Table):
        self.table = table

    def get_immunization_by_id(self, imms_id: str) -> Optional[dict]:
        response = self.table.get_item(Key={"PK": _make_immunization_pk(imms_id)})

        if "Item" in response:
            return (
                None
                if "DeletedAt" in response["Item"]
                else json.loads(response["Item"]["Resource"])
            )
        else:
            return None

    def create_immunization(self, immunization: dict, patient: dict) -> dict:
        new_id = str(uuid.uuid4())
        immunization["id"] = new_id
        attr = RecordAttributes(immunization, patient)

<<<<<<< HEAD
        query_response = _query_identifier(self.table, 'IdentifierGSI', 'IdentifierPK', attr.identifier)

        if query_response != None and 'DeletedAt' not in query_response['Items'][0]: 
            raise IdentifierDuplicationError(identifier=attr.identifier)

        response = self.table.put_item(Item={
            'PK': attr.pk,
            'PatientPK': attr.patient_pk,
            'PatientSK': attr.patient_sk,
            'Resource': json.dumps(attr.resource),
            'Patient': attr.patient,
            'IdentifierPK': attr.identifier
        })
=======
        response = self.table.put_item(
            Item={
                "PK": attr.pk,
                "PatientPK": attr.patient_pk,
                "PatientSK": attr.patient_sk,
                "Resource": json.dumps(attr.resource, cls=DecimalEncoder),
                "Patient": attr.patient,
            }
        )
>>>>>>> d9a4bcb1

        if response["ResponseMetadata"]["HTTPStatusCode"] == 200:
            return immunization
        else:
            raise UnhandledResponseError(
                message="Non-200 response from dynamodb", response=response
            )

    def update_immunization(
        self, imms_id: str, immunization: dict, patient: dict
    ) -> dict:
        attr = RecordAttributes(immunization, patient)
        # "Resource" is a dynamodb reserved word
        update_exp = (
            "SET UpdatedAt = :timestamp, PatientPK = :patient_pk, "
            "PatientSK = :patient_sk, #imms_resource = :imms_resource_val, Patient = :patient"
        )

        queryResponse = _query_identifier(self.table, 'IdentifierGSI', 'IdentifierPK', attr.identifier)

        if queryResponse != None:
            items = queryResponse.get('Items', [])
            resource_dict = json.loads(items[0]['Resource'])
            if resource_dict['id'] != attr.resource['id'] and 'DeletedAt' not in items[0]:
                raise IdentifierDuplicationError(identifier=attr.identifier)

        try:
            response = self.table.update_item(
                Key={"PK": _make_immunization_pk(imms_id)},
                UpdateExpression=update_exp,
                ExpressionAttributeNames={
                    "#imms_resource": "Resource",
                },
                ExpressionAttributeValues={
                    ":timestamp": attr.timestamp,
                    ":patient_pk": attr.patient_pk,
                    ":patient_sk": attr.patient_sk,
                    ":imms_resource_val": json.dumps(attr.resource, cls=DecimalEncoder),
                    ":patient": attr.patient,
                },
                ReturnValues="ALL_NEW",
<<<<<<< HEAD
                ConditionExpression=Attr("PK").eq(attr.pk)& Attr("DeletedAt").not_exists()
=======
                ConditionExpression=Attr("PK").eq(attr.pk)
                & Attr("DeletedAt").not_exists(),
>>>>>>> d9a4bcb1
            )
            return self._handle_dynamo_response(response)  

        except botocore.exceptions.ClientError as error:
            # Either resource didn't exist or it has already been deleted. See ConditionExpression in the request
            if error.response["Error"]["Code"] == "ConditionalCheckFailedException":
                raise ResourceNotFoundError(
                    resource_type="Immunization", resource_id=imms_id
                )
            else:
                raise UnhandledResponseError(
                    message=f"Unhandled error from dynamodb: {error.response['Error']['Code']}",
                    response=error.response,
                )

    def delete_immunization(self, imms_id: str) -> dict:
        now_timestamp = int(time.time())
        try:
            response = self.table.update_item(
                Key={"PK": _make_immunization_pk(imms_id)},
                UpdateExpression="SET DeletedAt = :timestamp",
                ExpressionAttributeValues={
                    ":timestamp": now_timestamp,
                },
                ReturnValues="ALL_NEW",
                ConditionExpression=Attr("PK").eq(_make_immunization_pk(imms_id))
                & Attr("DeletedAt").not_exists(),
            )
            return self._handle_dynamo_response(response)

        except botocore.exceptions.ClientError as error:
            # Either resource didn't exist or it has already been deleted. See ConditionExpression in the request
            if error.response["Error"]["Code"] == "ConditionalCheckFailedException":
                raise ResourceNotFoundError(
                    resource_type="Immunization", resource_id=imms_id
                )
            else:
                raise UnhandledResponseError(
                    message=f"Unhandled error from dynamodb: {error.response['Error']['Code']}",
                    response=error.response,
                )

    def find_immunizations(self, nhs_number: str, disease_code: str):
        """it should find all patient's Immunization events for a specified disease_code"""
        condition = Key("PatientPK").eq(_make_patient_pk(nhs_number))
        sort_key = f"{disease_code}#"
        condition &= Key("PatientSK").begins_with(sort_key)
        is_not_deleted = Attr("DeletedAt").not_exists()

        response = self.table.query(
            IndexName="PatientGSI",
            KeyConditionExpression=condition,
            FilterExpression=is_not_deleted,
        )
        if "Items" in response:
            return [json.loads(item["Resource"]) for item in response["Items"]]
        else:
            raise UnhandledResponseError(
                message=f"Unhandled error. Query failed", response=response
            )

    @staticmethod
    def _handle_dynamo_response(response):
        if response["ResponseMetadata"]["HTTPStatusCode"] == 200:
            return json.loads(response["Attributes"]["Resource"])
        else:
            raise UnhandledResponseError(
                message="Non-200 response from dynamodb", response=response
            )<|MERGE_RESOLUTION|>--- conflicted
+++ resolved
@@ -10,10 +10,7 @@
 from botocore.config import Config
 from boto3.dynamodb.conditions import Attr, Key
 from mypy_boto3_dynamodb.service_resource import DynamoDBServiceResource, Table
-<<<<<<< HEAD
 from models.errors import ResourceNotFoundError, UnhandledResponseError, IdentifierDuplicationError
-=======
-from models.errors import ResourceNotFoundError, UnhandledResponseError
 from mappings import vaccination_procedure_snomed_codes
 from decimal import Decimal
 
@@ -26,7 +23,6 @@
             return float(o)
         # otherwise use the default behavior
         return json.JSONEncoder.default(self, o)
->>>>>>> d9a4bcb1
 
 
 def create_table(table_name=None, endpoint_url=None, region_name="eu-west-2"):
@@ -122,7 +118,6 @@
         immunization["id"] = new_id
         attr = RecordAttributes(immunization, patient)
 
-<<<<<<< HEAD
         query_response = _query_identifier(self.table, 'IdentifierGSI', 'IdentifierPK', attr.identifier)
 
         if query_response != None and 'DeletedAt' not in query_response['Items'][0]: 
@@ -136,17 +131,6 @@
             'Patient': attr.patient,
             'IdentifierPK': attr.identifier
         })
-=======
-        response = self.table.put_item(
-            Item={
-                "PK": attr.pk,
-                "PatientPK": attr.patient_pk,
-                "PatientSK": attr.patient_sk,
-                "Resource": json.dumps(attr.resource, cls=DecimalEncoder),
-                "Patient": attr.patient,
-            }
-        )
->>>>>>> d9a4bcb1
 
         if response["ResponseMetadata"]["HTTPStatusCode"] == 200:
             return immunization
@@ -188,12 +172,7 @@
                     ":patient": attr.patient,
                 },
                 ReturnValues="ALL_NEW",
-<<<<<<< HEAD
                 ConditionExpression=Attr("PK").eq(attr.pk)& Attr("DeletedAt").not_exists()
-=======
-                ConditionExpression=Attr("PK").eq(attr.pk)
-                & Attr("DeletedAt").not_exists(),
->>>>>>> d9a4bcb1
             )
             return self._handle_dynamo_response(response)  
 
