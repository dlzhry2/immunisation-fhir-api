import json
import os
import unittest
from unittest.mock import create_autospec

from fhir.resources.R4B.bundle import Bundle as FhirBundle
from fhir.resources.R4B.bundle import BundleEntry
from fhir.resources.R4B.immunization import Immunization
from fhir_repository import ImmunizationRepository
from fhir_service import FhirService, UpdateOutcome, get_service_url
from models.errors import (
    InvalidPatientId,
    CoarseValidationError,
    ResourceNotFoundError,
    InconsistentIdError,
)
from models.fhir_immunization import ImmunizationValidator
from pds_service import PdsService
from pydantic import ValidationError
from pydantic.error_wrappers import ErrorWrapper
from .immunization_utils import (
    create_an_immunization,
    create_an_immunization_dict,
    valid_nhs_number,
)


class TestServiceUrl(unittest.TestCase):
    def test_get_service_url(self):
        """it should create service url"""
        env = "int"
        base_path = "my-base-path"
        url = get_service_url(env, base_path)
        self.assertEqual(url, f"https://{env}.api.service.nhs.uk/{base_path}")
        # default should be internal-dev
        env = "it-does-not-exist"
        base_path = "my-base-path"
        url = get_service_url(env, base_path)
        self.assertEqual(url, f"https://internal-dev.api.service.nhs.uk/{base_path}")
        # prod should not have subdomain
        env = "prod"
        base_path = "my-base-path"
        url = get_service_url(env, base_path)
        self.assertEqual(url, f"https://api.service.nhs.uk/{base_path}")
        # any other env should fall back to internal-dev (like pr-xx or per-user)
        env = "pr-42"
        base_path = "my-base-path"
        url = get_service_url(env, base_path)
        self.assertEqual(url, f"https://internal-dev.api.service.nhs.uk/{base_path}")


class TestGetImmunization(unittest.TestCase):
    def setUp(self):
        self.imms_repo = create_autospec(ImmunizationRepository)
        self.pds_service = create_autospec(PdsService)
        self.validator = create_autospec(ImmunizationValidator)
        self.fhir_service = FhirService(
            self.imms_repo, self.pds_service, self.validator
        )

    def test_get_immunization_by_id(self):
        """it should find an Immunization by id"""
        imms_id = "an-id"
        self.imms_repo.get_immunization_by_id.return_value = create_an_immunization(
            imms_id
        ).dict()
        self.pds_service.get_patient_details.return_value = {}

        # When
        act_imms = self.fhir_service.get_immunization_by_id(imms_id)

        # Then
        self.imms_repo.get_immunization_by_id.assert_called_once_with(imms_id)
        self.assertEqual(act_imms.id, imms_id)

    def test_immunization_not_found(self):
        """it should return None if Immunization doesn't exist"""
        imms_id = "none-existent-id"
        self.imms_repo.get_immunization_by_id.return_value = None

        # When
        act_imms = self.fhir_service.get_immunization_by_id(imms_id)

        # Then
        self.imms_repo.get_immunization_by_id.assert_called_once_with(imms_id)
        self.assertEqual(act_imms, None)

    def test_get_immunization_by_id_patient_restricted(self):
        """it should return a filtered Immunization when patient is restricted"""
        imms_id = "restricted_id"
<<<<<<< HEAD
        with open(f"{os.path.dirname(os.path.abspath(__file__))}/sample_data/sample_immunization_event.json",
                  'r') as immunization_data_file:
            immunization_data = json.load(immunization_data_file)
        with open(f"{os.path.dirname(os.path.abspath(__file__))}/sample_data/filtered_sample_immunization_event.json",
                  'r') as filtered_immunization_data_file:
=======
        with open(
            f"{os.path.dirname(os.path.abspath(__file__))}/sample_data/sample_immunization_event.json",
            "r",
            encoding="utf-8",
        ) as immunization_data_file:
            immunization_data = json.load(immunization_data_file)
        with open(
            f"{os.path.dirname(os.path.abspath(__file__))}/sample_data/filtered_sample_immunization_event.json",
            "r",
            encoding="utf-8",
        ) as filtered_immunization_data_file:
>>>>>>> 9461415d
            filtered_immunization = json.load(filtered_immunization_data_file)
        self.imms_repo.get_immunization_by_id.return_value = immunization_data
        patient_data = {"meta": {"security": [{"code": "R"}]}}
        self.fhir_service.pds_service.get_patient_details.return_value = patient_data

        # When
        act_res = self.fhir_service.get_immunization_by_id(imms_id)

        # Then
        self.assertEqual(act_res, Immunization.parse_obj(filtered_immunization))


class TestCreateImmunization(unittest.TestCase):
    def setUp(self):
        self.imms_repo = create_autospec(ImmunizationRepository)
        self.pds_service = create_autospec(PdsService)
        self.validator = create_autospec(ImmunizationValidator)
        self.fhir_service = FhirService(
            self.imms_repo, self.pds_service, self.validator
        )

    def test_create_immunization(self):
        """it should create Immunization and validate it"""
        imms_id = "an-id"
        self.imms_repo.create_immunization.return_value = create_an_immunization_dict(
            imms_id
        )
        pds_patient = {"id": "a-patient-id"}
        self.fhir_service.pds_service.get_patient_details.return_value = pds_patient

        nhs_number = valid_nhs_number
        req_imms = create_an_immunization_dict(imms_id, nhs_number)

        # When
        stored_imms = self.fhir_service.create_immunization(req_imms)

        # Then
        self.imms_repo.create_immunization.assert_called_once_with(
            req_imms, pds_patient
        )
        self.validator.validate.assert_called_once_with(req_imms)
        self.fhir_service.pds_service.get_patient_details.assert_called_once_with(
            nhs_number
        )
        self.assertIsInstance(stored_imms, Immunization)

    def test_pre_validation_failed(self):
        """it should throw exception if Immunization is not valid"""
        self.imms_repo.create_immunization.return_value = create_an_immunization_dict(
            "an-id"
        )
        validation_error = ValidationError(
            [
                ErrorWrapper(TypeError("bad type"), "/type"),
            ],
            Immunization,
        )
        self.validator.validate.side_effect = validation_error
        expected_msg = str(validation_error)

        with self.assertRaises(CoarseValidationError) as error:
            # When
            self.fhir_service.create_immunization({})

        # Then
        self.assertEqual(error.exception.message, expected_msg)
        self.imms_repo.create_immunization.assert_not_called()
        self.pds_service.get_patient_details.assert_not_called()

    def test_patient_error(self):
        """it should throw error when PDS can't resolve patient"""
        self.fhir_service.pds_service.get_patient_details.return_value = None
        invalid_nhs_number = "a-bad-patient-id"
        bad_patient_imms = create_an_immunization_dict("an-id", invalid_nhs_number)

        with self.assertRaises(InvalidPatientId) as e:
            # When
            self.fhir_service.create_immunization(bad_patient_imms)

        # Then
        self.assertEqual(e.exception.nhs_number, invalid_nhs_number)
        self.imms_repo.create_immunization.assert_not_called()


class TestUpdateImmunization(unittest.TestCase):
    def setUp(self):
        self.imms_repo = create_autospec(ImmunizationRepository)
        self.pds_service = create_autospec(PdsService)
        self.validator = create_autospec(ImmunizationValidator)
        self.fhir_service = FhirService(
            self.imms_repo, self.pds_service, self.validator
        )

    def test_update_immunization(self):
        """it should update Immunization and validate NHS number"""
        imms_id = "an-id"
        self.imms_repo.update_immunization.return_value = create_an_immunization_dict(
            imms_id
        )
        pds_patient = {"id": "a-patient-id"}
        self.fhir_service.pds_service.get_patient_details.return_value = pds_patient

        nhs_number = valid_nhs_number
        req_imms = create_an_immunization_dict(imms_id, nhs_number)

        # When
        outcome, updated_imms = self.fhir_service.update_immunization(imms_id, req_imms)

        # Then
        self.assertEqual(outcome, UpdateOutcome.UPDATE)
        self.imms_repo.update_immunization.assert_called_once_with(
            imms_id, req_imms, pds_patient
        )
        self.fhir_service.pds_service.get_patient_details.assert_called_once_with(
            nhs_number
        )

    def test_none_existing_imms(self):
        """it should create a new record, if it doesn't exist"""
        imms_id = "an-id"
        imms = create_an_immunization_dict(imms_id, valid_nhs_number)

        self.imms_repo.update_immunization.side_effect = ResourceNotFoundError(
            "Immunization", imms_id
        )
        self.imms_repo.create_immunization.return_value = create_an_immunization_dict(
            imms_id
        )
        self.fhir_service.pds_service.get_patient_details.return_value = {
            "id": "a-patient-id"
        }

        # When
        outcome, created_imms = self.fhir_service.update_immunization(imms_id, imms)

        # Then
        self.assertEqual(outcome, UpdateOutcome.CREATE)
        self.imms_repo.create_immunization.assert_called_once()

    def test_pre_validation_failed(self):
        """it should throw exception if Immunization is not valid"""
        imms_id = "an-id"
        imms = create_an_immunization_dict(imms_id)
        imms["patient"] = {"identifier": {"value": valid_nhs_number}}

        self.imms_repo.update_immunization.return_value = {}

        validation_error = ValidationError(
            [
                ErrorWrapper(TypeError("bad type"), "/type"),
            ],
            Immunization,
        )
        self.validator.validate.side_effect = validation_error
        expected_msg = str(validation_error)

        with self.assertRaises(CoarseValidationError) as error:
            # When
            self.fhir_service.update_immunization("an-id", imms)

        # Then
        self.assertEqual(error.exception.message, expected_msg)
        self.imms_repo.update_immunization.assert_not_called()
        self.pds_service.get_patient_details.assert_not_called()

    def test_id_not_present(self):
        """it should populate id in the message if it is not present"""
        req_imms_id = "an-id"
        self.imms_repo.update_immunization.return_value = create_an_immunization_dict(
            req_imms_id
        )
        self.fhir_service.pds_service.get_patient_details.return_value = {
            "id": "patient-id"
        }

        req_imms = create_an_immunization_dict("we-will-remove-this-id")
        del req_imms["id"]

        # When
        self.fhir_service.update_immunization(req_imms_id, req_imms)

        # Then
        passed_imms = self.imms_repo.update_immunization.call_args.args[1]
        self.assertEqual(passed_imms["id"], req_imms_id)

    def test_consistent_imms_id(self):
        """Immunization[id] should be the same as request"""
        req_imms_id = "an-id"
        self.imms_repo.update_immunization.return_value = None
        self.fhir_service.pds_service.get_patient_details.return_value = {
            "id": "patient-id"
        }

        obj_imms_id = "a-diff-id"
        req_imms = create_an_immunization_dict(obj_imms_id)

        with self.assertRaises(InconsistentIdError) as error:
            # When
            self.fhir_service.update_immunization(req_imms_id, req_imms)

        # Then
        self.assertEqual(req_imms_id, error.exception.imms_id)
        self.imms_repo.update_immunization.assert_not_called()
        self.pds_service.get_patient_details.assert_not_called()

    def test_patient_error(self):
        """it should throw error when PDS can't resolve patient"""
        self.fhir_service.pds_service.get_patient_details.return_value = None
        imms_id = "an-id"
        invalid_nhs_number = "a-bad-patient-id"
        bad_patient_imms = create_an_immunization_dict(imms_id, invalid_nhs_number)

        with self.assertRaises(InvalidPatientId) as e:
            # When
            self.fhir_service.update_immunization(imms_id, bad_patient_imms)

        # Then
        self.assertEqual(e.exception.nhs_number, invalid_nhs_number)
        self.imms_repo.update_immunization.assert_not_called()


class TestDeleteImmunization(unittest.TestCase):
    def setUp(self):
        self.imms_repo = create_autospec(ImmunizationRepository)
        self.pds_service = create_autospec(PdsService)
        self.validator = create_autospec(ImmunizationValidator)
        self.fhir_service = FhirService(
            self.imms_repo, self.pds_service, self.validator
        )

    def test_delete_immunization(self):
        """it should delete Immunization record"""
        imms_id = "an-id"
        imms = json.loads(create_an_immunization(imms_id).json())
        self.imms_repo.delete_immunization.return_value = imms

        # When
        act_imms = self.fhir_service.delete_immunization(imms_id)

        # Then
        self.imms_repo.delete_immunization.assert_called_once_with(imms_id)
        self.assertIsInstance(act_imms, Immunization)
        self.assertEqual(act_imms.id, imms_id)


class TestSearchImmunizations(unittest.TestCase):
    def setUp(self):
        self.imms_repo = create_autospec(ImmunizationRepository)
        self.pds_service = create_autospec(PdsService)
        self.validator = create_autospec(ImmunizationValidator)
        self.fhir_service = FhirService(
            self.imms_repo, self.pds_service, self.validator
        )
        self.nhsSearchParam = "-nhsNumber"
        self.diseaseTypeSearchParam = "-diseaseType"
<<<<<<< HEAD
=======

    def test_get_service_url(self):
        """it should create service url"""
        env = "internal-dev"
        base_path = "my-base-path"
        url = get_service_url(env, base_path)
        self.assertEqual(url, f"https://{env}.api.service.nhs.uk/{base_path}")
        # prod should not have subdomain
        env = "prod"
        base_path = "my-base-path"
        url = get_service_url(env, base_path)
        self.assertEqual(url, f"https://api.service.nhs.uk/{base_path}")
        # any other env should fall back to internal-dev (like pr-xx or per-user)
        env = "pr-42"
        base_path = "my-base-path"
        url = get_service_url(env, base_path)
        self.assertEqual(url, f"https://internal-dev.api.service.nhs.uk/{base_path}")
>>>>>>> 9461415d

    def test_map_disease_type_to_disease_code(self):
        """it should map disease_type to disease_code"""
        # TODO: for this ticket we are assuming code is provided
        nhs_number = "a-patient-id"
        disease_type = "a-disease-code"
        params = f"{self.nhsSearchParam}={nhs_number}&{self.diseaseTypeSearchParam}={disease_type}"
        # TODO: here we are assuming disease_type=disease_code this is because the mapping is not in place yet
        disease_code = disease_type
        # When
        _ = self.fhir_service.search_immunizations(nhs_number, disease_code, params)

        # Then
        self.imms_repo.find_immunizations.assert_called_once_with(
            nhs_number, disease_code
        )

    def test_make_fhir_bundle_from_search_result(self):
        """it should return a FHIR:List[Immunization] resource"""
        imms_ids = ["imms-1", "imms-2"]
        imms_list = [create_an_immunization_dict(imms_id) for imms_id in imms_ids]
        self.imms_repo.find_immunizations.return_value = imms_list
        self.pds_service.get_patient_details.return_value = {}
        nhs_number = "an-id"
        disease_type = "a-code"
        params = f"{self.nhsSearchParam}={nhs_number}&{self.diseaseTypeSearchParam}={disease_type}"
        # When
<<<<<<< HEAD
        result = self.fhir_service.search_immunizations(nhs_number, disease_type, params)
=======
        result = self.fhir_service.search_immunizations(
            nhs_number, disease_type, params
        )
>>>>>>> 9461415d
        # Then
        self.assertIsInstance(result, FhirBundle)
        self.assertEqual(result.type, "searchset")
        self.assertEqual(len(result.entry), len(imms_ids))
        # Assert each entry in the bundle
        for i, entry in enumerate(result.entry):
            self.assertIsInstance(entry, BundleEntry)
            self.assertEqual(entry.resource.resource_type, "Immunization")
            self.assertEqual(entry.resource.id, imms_ids[i])
        # Assert self link
        self.assertEqual(len(result.link), 1)  # Assert that there is only one link
        self.assertEqual(result.link[0].relation, "self")<|MERGE_RESOLUTION|>--- conflicted
+++ resolved
@@ -54,16 +54,12 @@
         self.imms_repo = create_autospec(ImmunizationRepository)
         self.pds_service = create_autospec(PdsService)
         self.validator = create_autospec(ImmunizationValidator)
-        self.fhir_service = FhirService(
-            self.imms_repo, self.pds_service, self.validator
-        )
+        self.fhir_service = FhirService(self.imms_repo, self.pds_service, self.validator)
 
     def test_get_immunization_by_id(self):
         """it should find an Immunization by id"""
         imms_id = "an-id"
-        self.imms_repo.get_immunization_by_id.return_value = create_an_immunization(
-            imms_id
-        ).dict()
+        self.imms_repo.get_immunization_by_id.return_value = create_an_immunization(imms_id).dict()
         self.pds_service.get_patient_details.return_value = {}
 
         # When
@@ -88,13 +84,6 @@
     def test_get_immunization_by_id_patient_restricted(self):
         """it should return a filtered Immunization when patient is restricted"""
         imms_id = "restricted_id"
-<<<<<<< HEAD
-        with open(f"{os.path.dirname(os.path.abspath(__file__))}/sample_data/sample_immunization_event.json",
-                  'r') as immunization_data_file:
-            immunization_data = json.load(immunization_data_file)
-        with open(f"{os.path.dirname(os.path.abspath(__file__))}/sample_data/filtered_sample_immunization_event.json",
-                  'r') as filtered_immunization_data_file:
-=======
         with open(
             f"{os.path.dirname(os.path.abspath(__file__))}/sample_data/sample_immunization_event.json",
             "r",
@@ -106,7 +95,6 @@
             "r",
             encoding="utf-8",
         ) as filtered_immunization_data_file:
->>>>>>> 9461415d
             filtered_immunization = json.load(filtered_immunization_data_file)
         self.imms_repo.get_immunization_by_id.return_value = immunization_data
         patient_data = {"meta": {"security": [{"code": "R"}]}}
@@ -124,16 +112,12 @@
         self.imms_repo = create_autospec(ImmunizationRepository)
         self.pds_service = create_autospec(PdsService)
         self.validator = create_autospec(ImmunizationValidator)
-        self.fhir_service = FhirService(
-            self.imms_repo, self.pds_service, self.validator
-        )
+        self.fhir_service = FhirService(self.imms_repo, self.pds_service, self.validator)
 
     def test_create_immunization(self):
         """it should create Immunization and validate it"""
         imms_id = "an-id"
-        self.imms_repo.create_immunization.return_value = create_an_immunization_dict(
-            imms_id
-        )
+        self.imms_repo.create_immunization.return_value = create_an_immunization_dict(imms_id)
         pds_patient = {"id": "a-patient-id"}
         self.fhir_service.pds_service.get_patient_details.return_value = pds_patient
 
@@ -144,26 +128,15 @@
         stored_imms = self.fhir_service.create_immunization(req_imms)
 
         # Then
-        self.imms_repo.create_immunization.assert_called_once_with(
-            req_imms, pds_patient
-        )
+        self.imms_repo.create_immunization.assert_called_once_with(req_imms, pds_patient)
         self.validator.validate.assert_called_once_with(req_imms)
-        self.fhir_service.pds_service.get_patient_details.assert_called_once_with(
-            nhs_number
-        )
+        self.fhir_service.pds_service.get_patient_details.assert_called_once_with(nhs_number)
         self.assertIsInstance(stored_imms, Immunization)
 
     def test_pre_validation_failed(self):
         """it should throw exception if Immunization is not valid"""
-        self.imms_repo.create_immunization.return_value = create_an_immunization_dict(
-            "an-id"
-        )
-        validation_error = ValidationError(
-            [
-                ErrorWrapper(TypeError("bad type"), "/type"),
-            ],
-            Immunization,
-        )
+        self.imms_repo.create_immunization.return_value = create_an_immunization_dict("an-id")
+        validation_error = ValidationError([ErrorWrapper(TypeError('bad type'), '/type'), ], Immunization)
         self.validator.validate.side_effect = validation_error
         expected_msg = str(validation_error)
 
@@ -196,16 +169,12 @@
         self.imms_repo = create_autospec(ImmunizationRepository)
         self.pds_service = create_autospec(PdsService)
         self.validator = create_autospec(ImmunizationValidator)
-        self.fhir_service = FhirService(
-            self.imms_repo, self.pds_service, self.validator
-        )
+        self.fhir_service = FhirService(self.imms_repo, self.pds_service, self.validator)
 
     def test_update_immunization(self):
         """it should update Immunization and validate NHS number"""
         imms_id = "an-id"
-        self.imms_repo.update_immunization.return_value = create_an_immunization_dict(
-            imms_id
-        )
+        self.imms_repo.update_immunization.return_value = create_an_immunization_dict(imms_id)
         pds_patient = {"id": "a-patient-id"}
         self.fhir_service.pds_service.get_patient_details.return_value = pds_patient
 
@@ -217,27 +186,17 @@
 
         # Then
         self.assertEqual(outcome, UpdateOutcome.UPDATE)
-        self.imms_repo.update_immunization.assert_called_once_with(
-            imms_id, req_imms, pds_patient
-        )
-        self.fhir_service.pds_service.get_patient_details.assert_called_once_with(
-            nhs_number
-        )
+        self.imms_repo.update_immunization.assert_called_once_with(imms_id, req_imms, pds_patient)
+        self.fhir_service.pds_service.get_patient_details.assert_called_once_with(nhs_number)
 
     def test_none_existing_imms(self):
         """it should create a new record, if it doesn't exist"""
         imms_id = "an-id"
         imms = create_an_immunization_dict(imms_id, valid_nhs_number)
 
-        self.imms_repo.update_immunization.side_effect = ResourceNotFoundError(
-            "Immunization", imms_id
-        )
-        self.imms_repo.create_immunization.return_value = create_an_immunization_dict(
-            imms_id
-        )
-        self.fhir_service.pds_service.get_patient_details.return_value = {
-            "id": "a-patient-id"
-        }
+        self.imms_repo.update_immunization.side_effect = ResourceNotFoundError("Immunization", imms_id)
+        self.imms_repo.create_immunization.return_value = create_an_immunization_dict(imms_id)
+        self.fhir_service.pds_service.get_patient_details.return_value = {"id": "a-patient-id"}
 
         # When
         outcome, created_imms = self.fhir_service.update_immunization(imms_id, imms)
@@ -254,12 +213,7 @@
 
         self.imms_repo.update_immunization.return_value = {}
 
-        validation_error = ValidationError(
-            [
-                ErrorWrapper(TypeError("bad type"), "/type"),
-            ],
-            Immunization,
-        )
+        validation_error = ValidationError([ErrorWrapper(TypeError('bad type'), '/type'), ], Immunization)
         self.validator.validate.side_effect = validation_error
         expected_msg = str(validation_error)
 
@@ -275,12 +229,8 @@
     def test_id_not_present(self):
         """it should populate id in the message if it is not present"""
         req_imms_id = "an-id"
-        self.imms_repo.update_immunization.return_value = create_an_immunization_dict(
-            req_imms_id
-        )
-        self.fhir_service.pds_service.get_patient_details.return_value = {
-            "id": "patient-id"
-        }
+        self.imms_repo.update_immunization.return_value = create_an_immunization_dict(req_imms_id)
+        self.fhir_service.pds_service.get_patient_details.return_value = {"id": "patient-id"}
 
         req_imms = create_an_immunization_dict("we-will-remove-this-id")
         del req_imms["id"]
@@ -296,9 +246,7 @@
         """Immunization[id] should be the same as request"""
         req_imms_id = "an-id"
         self.imms_repo.update_immunization.return_value = None
-        self.fhir_service.pds_service.get_patient_details.return_value = {
-            "id": "patient-id"
-        }
+        self.fhir_service.pds_service.get_patient_details.return_value = {"id": "patient-id"}
 
         obj_imms_id = "a-diff-id"
         req_imms = create_an_immunization_dict(obj_imms_id)
@@ -362,26 +310,6 @@
         )
         self.nhsSearchParam = "-nhsNumber"
         self.diseaseTypeSearchParam = "-diseaseType"
-<<<<<<< HEAD
-=======
-
-    def test_get_service_url(self):
-        """it should create service url"""
-        env = "internal-dev"
-        base_path = "my-base-path"
-        url = get_service_url(env, base_path)
-        self.assertEqual(url, f"https://{env}.api.service.nhs.uk/{base_path}")
-        # prod should not have subdomain
-        env = "prod"
-        base_path = "my-base-path"
-        url = get_service_url(env, base_path)
-        self.assertEqual(url, f"https://api.service.nhs.uk/{base_path}")
-        # any other env should fall back to internal-dev (like pr-xx or per-user)
-        env = "pr-42"
-        base_path = "my-base-path"
-        url = get_service_url(env, base_path)
-        self.assertEqual(url, f"https://internal-dev.api.service.nhs.uk/{base_path}")
->>>>>>> 9461415d
 
     def test_map_disease_type_to_disease_code(self):
         """it should map disease_type to disease_code"""
@@ -409,13 +337,7 @@
         disease_type = "a-code"
         params = f"{self.nhsSearchParam}={nhs_number}&{self.diseaseTypeSearchParam}={disease_type}"
         # When
-<<<<<<< HEAD
         result = self.fhir_service.search_immunizations(nhs_number, disease_type, params)
-=======
-        result = self.fhir_service.search_immunizations(
-            nhs_number, disease_type, params
-        )
->>>>>>> 9461415d
         # Then
         self.assertIsInstance(result, FhirBundle)
         self.assertEqual(result.type, "searchset")
