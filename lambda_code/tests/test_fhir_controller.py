import json
import os
import sys
import unittest
from unittest.mock import create_autospec

from fhir.resources.immunization import Immunization
from fhir.resources.list import List

sys.path.append(f"{os.path.dirname(os.path.abspath(__file__))}/../src")

from fhir_controller import FhirController
from fhir_service import FhirService
from models.errors import ResourceNotFoundError, UnhandledResponseError, InvalidPatientId


def _create_a_post_event(body: str) -> dict:
    return {"version": "2.0", "routeKey": "POST /event", "rawPath": "/jaho3/event", "rawQueryString": "",
            "headers": {"accept-encoding": "br,deflate,gzip,x-gzip", "content-length": "688",
                        "content-type": "application/fhir+json", "host": "jaho3.imms.dev.api.platform.nhs.uk",
                        "user-agent": "Apache-HttpClient/4.5.14 (Java/17.0.8.1)",
                        "x-amzn-trace-id": "Root=1-6556ab07-72760aca0fdf068e5997f65a",
                        "x-forwarded-for": "81.110.196.79", "x-forwarded-port": "443", "x-forwarded-proto": "https"},
            "requestContext": {"accountId": "790083933819", "apiId": "bgllbuiz2i",
                               "domainName": "jaho3.imms.dev.api.platform.nhs.uk", "domainPrefix": "jaho3",
                               "http": {"method": "POST", "path": "/jaho3/event", "protocol": "HTTP/1.1",
                                        "sourceIp": "81.110.196.79",
                                        "userAgent": "Apache-HttpClient/4.5.14 (Java/17.0.8.1)"},
                               "requestId": "Og-pShuvLPEEM1Q=", "routeKey": "POST /event", "stage": "jaho3",
                               "time": "16/Nov/2023:23:51:35 +0000", "timeEpoch": 1700178695954},
            "body": "{\n  \"resourceType\": \"Immunization\",\n  \"id\": \"e045626e-4dc5-4df3-bc35-da25263f901e\",\n  \"identifier\": [\n    {\n      \"system\": \"https://supplierABC/ODSCode\",\n      \"value\": \"e045626e-4dc5-4df3-bc35-da25263f901e\"\n    }\n  ],\n  \"status\": \"completed\",\n  \"vaccineCode\": {\n    \"coding\": [\n      {\n        \"system\": \"http://snomed.info/sct\",\n        \"code\": \"39114911000001105\",\n        \"display\": \"some text\"\n      }\n    ]\n  },\n  \"patient\": {\n    \"reference\": \"urn:uuid:124fcb63-669c-4a3c-af2b-caf55de167ec\",\n    \"type\": \"Patient\",\n    \"identifier\": {\n      \"system\": \"https://fhir.nhs.uk/Id/nhs-number\",\n      \"value\": \"9000000009\"\n    }\n  },\n  \"occurrenceDateTime\": \"2020-12-14T10:08:15+00:00\"\n}",
            "isBase64Encoded": False}


class TestFhirController(unittest.TestCase):
    def setUp(self):
        self.service = create_autospec(FhirService)
        self.controller = FhirController(self.service)

    def test_create_response(self):
        """it should return application/fhir+json with correct status code"""
        res = self.controller.create_response(42, "a body")
        headers = res["headers"]

        self.assertEqual(res["statusCode"], 42)
        self.assertDictEqual(headers, {
            "Content-Type": "application/fhir+json",
        })
        self.assertEqual(res["body"], "a body")


class TestFhirControllerGetImmunisationById(unittest.TestCase):
    def setUp(self):
        self.service = create_autospec(FhirService)
        self.controller = FhirController(self.service)

    def test_get_imms_by_id(self):
        """it should return Immunization resource if it exists"""
        # Given
        imms_id = "a-id"
        self.service.get_immunization_by_id.return_value = Immunization.construct()
        lambda_event = {"pathParameters": {"id": imms_id}}

        # When
        response = self.controller.get_immunization_by_id(lambda_event)

        # Then
        self.service.get_immunization_by_id.assert_called_once_with(imms_id)

        self.assertEqual(response["statusCode"], 200)
        body = json.loads(response["body"])
        self.assertEqual(body["resourceType"], "Immunization")

    def test_not_found(self):
        """it should return not-found OperationOutcome if it doesn't exist"""
        # Given
        imms_id = "a-non-existing-id"
        self.service.get_immunization_by_id.return_value = None
        lambda_event = {"pathParameters": {"id": imms_id}}

        # When
        response = self.controller.get_immunization_by_id(lambda_event)

        # Then
        self.service.get_immunization_by_id.assert_called_once_with(imms_id)

        self.assertEqual(response["statusCode"], 404)
        body = json.loads(response["body"])
        self.assertEqual(body["resourceType"], "OperationOutcome")
        self.assertEqual(body["issue"][0]["code"], "not-found")

    def test_validate_imms_id(self):
        """it should validate lambda's Immunization id"""
        invalid_id = {"pathParameters": {"id": "invalid %$ id"}}

        response = self.controller.get_immunization_by_id(invalid_id)

        self.assertEqual(self.service.get_immunization_by_id.call_count, 0)
        self.assertEqual(response["statusCode"], 400)
        outcome = json.loads(response["body"])
        self.assertEqual(outcome["resourceType"], "OperationOutcome")


class TestCreateImmunization(unittest.TestCase):
    def setUp(self):
        self.service = create_autospec(FhirService)
        self.controller = FhirController(self.service)

    def test_create_immunization(self):
        """it should create Immunization"""
        imms = Immunization.construct()
        aws_event = {"body": imms.json()}
        self.service.create_immunization.return_value = imms

        response = self.controller.create_immunization(aws_event)

        self.service.create_immunization.assert_called_once_with(imms)
        self.assertEqual(response["statusCode"], 201)
        body = json.loads(response["body"])
        self.assertEqual(body["resourceType"], "Immunization")

    def test_malformed_resource(self):
        """it should return 400 if json is malformed"""
        bad_json = "{foo: \"bar\"}"
        aws_event = {"body": bad_json}

        response = self.controller.create_immunization(aws_event)

        self.assertEqual(self.service.get_immunization_by_id.call_count, 0)
        self.assertEqual(response["statusCode"], 400)
        outcome = json.loads(response["body"])
        self.assertEqual(outcome["resourceType"], "OperationOutcome")

    def test_invalid_nhs_number(self):
        """it should handle ValidationError when patient doesn't exist"""
        imms = Immunization.construct()
        aws_event = {"body": imms.json()}
        invalid_nhs_num = "a-bad-id"
        self.service.create_immunization.side_effect = InvalidPatientId(nhs_number=invalid_nhs_num)

        response = self.controller.create_immunization(aws_event)

        self.assertEqual(response["statusCode"], 400)
        body = json.loads(response["body"])
        self.assertEqual(body["resourceType"], "OperationOutcome")
        self.assertTrue(invalid_nhs_num in body["issue"][0]["diagnostics"])

<<<<<<< HEAD
=======
    def test_pds_unhandled_error(self):
        """it should respond with 500 if PDS returns error"""
        imms = Immunization.construct()
        aws_event = {"body": imms.json()}
        self.service.create_immunization.side_effect = UnhandledResponseError(response={}, message="a message")

        response = self.controller.create_immunization(aws_event)

        self.assertEqual(500, response["statusCode"])
        body = json.loads(response["body"])
        self.assertEqual(body["resourceType"], "OperationOutcome")

>>>>>>> 1d213118

class TestDeleteImmunization(unittest.TestCase):
    def setUp(self):
        self.service = create_autospec(FhirService)
        self.controller = FhirController(self.service)

    def test_validate_imms_id(self):
        """it should validate lambda's Immunization id"""
        invalid_id = {"pathParameters": {"id": "invalid %$ id"}}

        response = self.controller.delete_immunization(invalid_id)

        self.assertEqual(self.service.get_immunization_by_id.call_count, 0)
        self.assertEqual(response["statusCode"], 400)
        outcome = json.loads(response["body"])
        self.assertEqual(outcome["resourceType"], "OperationOutcome")

    def test_delete_immunization(self):
        # Given
        imms_id = "an-id"
        self.service.delete_immunization.return_value = Immunization.construct()
        lambda_event = {"pathParameters": {"id": imms_id}}

        # When
        response = self.controller.delete_immunization(lambda_event)

        # Then
        self.service.delete_immunization.assert_called_once_with(imms_id)

        self.assertEqual(response["statusCode"], 200)
        body = json.loads(response["body"])
        self.assertEqual(body["resourceType"], "Immunization")

    def test_immunization_exception_not_found(self):
        """it should return not-found OperationOutcome if service throws ResourceNotFoundError"""
        # Given
        error = ResourceNotFoundError(resource_type="Immunization", resource_id="an-error-id")
        self.service.delete_immunization.side_effect = error
        lambda_event = {"pathParameters": {"id": "a-non-existing-id"}}

        # When
        response = self.controller.delete_immunization(lambda_event)

        # Then
        self.assertEqual(response["statusCode"], 404)
        body = json.loads(response["body"])
        self.assertEqual(body["resourceType"], "OperationOutcome")
        self.assertEqual(body["issue"][0]["code"], "not-found")

    def test_immunization_unhandled_error(self):
        """it should return server-error OperationOutcome if service throws UnhandledResponseError"""
        # Given
        error = UnhandledResponseError(message="a message", response={})
        self.service.delete_immunization.side_effect = error
        lambda_event = {"pathParameters": {"id": "a-non-existing-id"}}

        # When
        response = self.controller.delete_immunization(lambda_event)

        # Then
        self.assertEqual(response["statusCode"], 500)
        body = json.loads(response["body"])
        self.assertEqual(body["resourceType"], "OperationOutcome")
        self.assertEqual(body["issue"][0]["code"], "internal-server-error")


class TestSearchImmunisations(unittest.TestCase):
    def setUp(self):
        self.service = create_autospec(FhirService)
        self.controller = FhirController(self.service)

    def test_search_immunizations(self):
        """it should search based on nhsNumber and diseaseType"""
        search_result = List.construct()
        self.service.search_immunizations.return_value = search_result

        nhs_number = "an-patient-id"
        disease_type = "a-disease-type"
        lambda_event = {"queryStringParameters": {
            "diseaseType": disease_type,
            "nhsNumber": nhs_number
        }}

        # When
        response = self.controller.search_immunizations(lambda_event)

        # Then
        self.service.search_immunizations.assert_called_once_with(nhs_number, disease_type)
        self.assertEqual(response["statusCode"], 200)
        body = json.loads(response["body"])
        self.assertEqual(body["resourceType"], "List")

    def test_nhs_number_is_mandatory(self):
        """nhsNumber is a mandatory query param"""
        lambda_event = {"queryStringParameters": {
            "diseaseType": "a-disease-type",
        }}

        response = self.controller.search_immunizations(lambda_event)

        self.assertEqual(self.service.search_immunizations.call_count, 0)
        self.assertEqual(response["statusCode"], 400)
        outcome = json.loads(response["body"])
        self.assertEqual(outcome["resourceType"], "OperationOutcome")

    def test_diseaseType_is_mandatory(self):
        """diseaseType is a mandatory query param"""
        lambda_event = {"queryStringParameters": {
            "nhsNumber": "an-id",
        }}

        response = self.controller.search_immunizations(lambda_event)

        self.assertEqual(self.service.search_immunizations.call_count, 0)
        self.assertEqual(response["statusCode"], 400)
        outcome = json.loads(response["body"])
        self.assertEqual(outcome["resourceType"], "OperationOutcome")<|MERGE_RESOLUTION|>--- conflicted
+++ resolved
@@ -145,8 +145,6 @@
         self.assertEqual(body["resourceType"], "OperationOutcome")
         self.assertTrue(invalid_nhs_num in body["issue"][0]["diagnostics"])
 
-<<<<<<< HEAD
-=======
     def test_pds_unhandled_error(self):
         """it should respond with 500 if PDS returns error"""
         imms = Immunization.construct()
@@ -159,7 +157,6 @@
         body = json.loads(response["body"])
         self.assertEqual(body["resourceType"], "OperationOutcome")
 
->>>>>>> 1d213118
 
 class TestDeleteImmunization(unittest.TestCase):
     def setUp(self):
