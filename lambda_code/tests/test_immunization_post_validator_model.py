"""Test immunization pre validation rules on the model"""

import unittest
from copy import deepcopy
from jsonpath_ng.ext import parse
from mappings import VaccineTypes, Mandation
from models.fhir_immunization import ImmunizationValidator
from .utils.generic_utils import (
    # these have an underscore to avoid pytest collecting them as tests
    test_valid_values_accepted as _test_valid_values_accepted,
    test_invalid_values_rejected as _test_invalid_values_rejected,
    load_json_data,
)
from .utils.mandation_test_utils import MandationTests


class TestImmunizationModelPostValidationRules(unittest.TestCase):
    """Test immunization post validation rules on the FHIR model"""

    def setUp(self):
        """Set up for each test. This runs before every test"""
        self.covid_json_data = load_json_data("sample_covid_immunization_event.json")
        self.flu_json_data = load_json_data("sample_flu_immunization_event.json")
        self.not_done_json_data = load_json_data(
            "sample_immunization_not_done_event.json"
        )
        self.not_done_covid_json_data = load_json_data(
            "sample_immunization_not_done_covid_event.json"
        )
        self.reduce_validation_json_data = load_json_data(
            "sample_immunization_reduce_validation_event.json"
        )
        self.validator = ImmunizationValidator()

    def test_sample_data(self):
        """Test that each piece of valid sample data passes post validation"""
        # TODO: vaccinationProcedure item in not-done data extension to be removed
        # dependent on imms team confirmation (it was added to allow tests to pass)
        json_data_to_test = [
            self.covid_json_data,
            self.flu_json_data,
            self.not_done_json_data,
            self.reduce_validation_json_data,
        ]

        for json_data in json_data_to_test:
            validator = ImmunizationValidator()
            self.assertTrue(validator.validate(json_data))

    def test_post_vaccination_procedure_code(self):
        """
        Test validate_and_set_vaccination_procedure_code accepts valid values, rejects invalid
        values and rejects missing data
        """
        valid_json_data = deepcopy(self.covid_json_data)
        field_location = (
            "extension[?(@.url=='https://fhir.hl7.org.uk/StructureDefinition/"
            + "Extension-UKCore-VaccinationProcedure')].valueCodeableConcept.coding[?(@.system=="
            + "'http://snomed.info/sct')].code"
        )

        # Test that a valid COVID-19 code is accepted and vaccine_type is therefore set to COVID-19
        _test_valid_values_accepted(
            self,
            valid_json_data=valid_json_data,
            field_location=field_location,
            valid_values_to_test=["1324681000000101"],
        )
        self.assertEqual("COVID-19", self.validator.immunization.vaccine_type)

        # Test that an invalid code is rejected
        _test_invalid_values_rejected(
            self,
            valid_json_data=valid_json_data,
            field_location=field_location,
            invalid_value="INVALID_VALUE",
            expected_error_message=f"{field_location}:"
            + " INVALID_VALUE is not a valid code for this service",
            expected_error_type="value_error",
        )

        # Test that json data which doesn't contain vaccination_procedure_code is rejected
        MandationTests.test_missing_mandatory_field_rejected(self, field_location)

    def test_post_status(self):
        """
        Test that when status field is absent it is rejected (by FHIR validator) and when it is
        present the status property is set equal to it
        """
        # Test that status property is set to the value of status in the JSON data, where it exists
        for valid_value, json_data_to_use in [
            ("completed", self.covid_json_data),
            ("entered-in-error", self.covid_json_data),
            ("not-done", self.not_done_json_data),
        ]:
            valid_json_data = parse("status").update(
                deepcopy(json_data_to_use), valid_value
            )
            self.validator.validate(valid_json_data)
            self.assertEqual(valid_value, self.validator.immunization.status)

        # This error is raised by the FHIR validator (status is a mandatory FHIR field)
        MandationTests.test_missing_mandatory_field_rejected(
            self,
            field_location="status",
            expected_bespoke_error_message="field required",
            expected_error_type="value_error.missing",
            is_mandatory_fhir=True,
        )

<<<<<<< HEAD
    def test_post_patient_identifier_value(self):
        """Test that the JSON data is accepted when it does not contain patient_identifier_value"""
        MandationTests.test_missing_required_or_optional_or_not_applicable_field_accepted(
            self, "contained[?(@.resourceType=='Patient')].identifier[0].value"
=======
    def test_model_post_patient_identifier_value(self):
        """
        Test that the JSON data is accepted whether or not it contains
        contained[?(@.resourceType=='Patient')].identifier[0].value
        """
        valid_json_data = deepcopy(self.json_data)

        MandationTests.test_present_field_accepted(self, valid_json_data)

        MandationTests.test_missing_field_accepted(
            self,
            valid_json_data,
            field_location="contained[?(@.resourceType=='Patient')].identifier[0].value",
>>>>>>> 0a3c8f1a
        )

    def test_post_patient_name_given(self):
        """Test that the JSON data is rejected if it does not contain patient_name_given"""
        MandationTests.test_missing_mandatory_field_rejected(
            self, "contained[?(@.resourceType=='Patient')].name[0].given"
        )

    def test_post_patient_name_family(self):
        """Test that the JSON data is rejected if it does not contain patient_name_family"""
        MandationTests.test_missing_mandatory_field_rejected(
            self, "contained[?(@.resourceType=='Patient')].name[0].family"
        )

    def test_post_patient_birth_date(self):
        """Test that the JSON data is rejected if it does not contain patient_birth_date"""
        MandationTests.test_missing_mandatory_field_rejected(
            self, "contained[?(@.resourceType=='Patient')].birthDate"
        )

    def test_post_patient_gender(self):
        """Test that the JSON data is rejected if it does not contain patient_gender"""
        MandationTests.test_missing_mandatory_field_rejected(
            self, "contained[?(@.resourceType=='Patient')].gender"
        )

    def test_post_patient_address_postal_code(self):
        """
        Test that the JSON data is rejected if it does not contain patient_address_postal_code
        """
        MandationTests.test_missing_mandatory_field_rejected(
<<<<<<< HEAD
            self, "contained[?(@.resourceType=='Patient')].address[0].postalCode"
        )
=======
            self,
            valid_json_data,
            field_location=field_location,
            expected_error_message=f"{field_location} is a mandatory field",
            expected_error_type="value_error",
        )

    def test_model_post_occurrence_date_time(self):
        """
        Test that the JSON data is accepted if it contains occurrenceDateTime and rejected if not
        """
        valid_json_data = deepcopy(self.json_data)
        field_location = "occurrenceDateTime"

        MandationTests.test_present_field_accepted(self, valid_json_data)
>>>>>>> 0a3c8f1a

    def test_post_occurrence_date_time(self):
        """Test that the JSON data is rejected if it does not contain occurrence_date_time"""
        # This error is raised by the FHIR validator (occurrenceDateTime is a mandatory FHIR field)
        MandationTests.test_missing_mandatory_field_rejected(
            self,
            field_location="occurrenceDateTime",
            expected_bespoke_error_message="Expect any of field value from this list "
            + "['occurrenceDateTime', 'occurrenceString'].",
            is_mandatory_fhir=True,
        )

    def test_post_organization_identifier_value(self):
        """
        Test that the JSON data is rejected if it does not contain organization_identifier_value
        """
<<<<<<< HEAD
        MandationTests.test_missing_mandatory_field_rejected(
            self, "performer[?(@.actor.type=='Organization')].actor.identifier.value"
        )
=======
        valid_json_data = deepcopy(self.json_data)
        field_location = (
            "performer[?(@.actor.type=='Organization')].actor.identifier.value"
        )

        MandationTests.test_present_field_accepted(self, valid_json_data)

        MandationTests.test_missing_mandatory_field_rejected(
            self,
            valid_json_data,
            field_location,
            expected_error_message=f"{field_location} is a mandatory field",
            expected_error_type="value_error",
        )

    def test_model_post_organization_display(self):
        """
        Test that the JSON data is accepted if it contains
        performer[?(@.actor.type=='Organization')].actor.display and rejected if not
        """
        valid_json_data = deepcopy(self.json_data)
        field_location = "performer[?(@.actor.type=='Organization')].actor.display"

        MandationTests.test_present_field_accepted(self, valid_json_data)
>>>>>>> 0a3c8f1a

    def test_post_organization_display(self):
        """Test that the JSON data is rejected if it does not contain organization_display"""
        MandationTests.test_missing_mandatory_field_rejected(
<<<<<<< HEAD
            self, "performer[?(@.actor.type=='Organization')].actor.display"
        )
=======
            self,
            valid_json_data,
            field_location,
            expected_error_message=f"{field_location} is a mandatory field",
            expected_error_type="value_error",
        )

    def test_model_post_identifer_value(self):
        """
        Test that the JSON data is accepted if it contains identifier[0].value and rejected if not
        """
        valid_json_data = deepcopy(self.json_data)
        field_location = "identifier[0].value"

        MandationTests.test_present_field_accepted(self, valid_json_data)
>>>>>>> 0a3c8f1a

    def test_post_identifer_value(self):
        """Test that the JSON data is rejected if it does not contain identifier_value"""
        MandationTests.test_missing_mandatory_field_rejected(
<<<<<<< HEAD
            self, "identifier[0].value"
        )
=======
            self,
            valid_json_data,
            field_location,
            expected_error_message=f"{field_location} is a mandatory field",
            expected_error_type="value_error",
        )

    def test_model_post_identifer_system(self):
        """
        Test that the JSON data is accepted if it contains identifier[0].system and rejected if not
        """
        valid_json_data = deepcopy(self.json_data)
        field_location = "identifier[0].system"

        MandationTests.test_present_field_accepted(self, valid_json_data)
>>>>>>> 0a3c8f1a

    def test_post_identifer_system(self):
        """Test that the JSON data is rejected if it does not contain identifier_system"""
        MandationTests.test_missing_mandatory_field_rejected(
            self, "identifier[0].system"
        )

    def test_post_practitioner_name_given(self):
        """Test that the JSON data is accepted if it does not contain practitioner_name_given"""
        MandationTests.test_missing_required_or_optional_or_not_applicable_field_accepted(
            self, "contained[?(@.resourceType=='Practitioner')].name[0].given"
        )

<<<<<<< HEAD
    def test_post_practitioner_name_family(self):
        """Test that the JSON data is accepted if it does not contain practitioner_name_family"""
        MandationTests.test_missing_required_or_optional_or_not_applicable_field_accepted(
            self, "contained[?(@.resourceType=='Practitioner')].name[0].family"
=======
        MandationTests.test_missing_field_accepted(
            self, valid_json_data, field_location
>>>>>>> 0a3c8f1a
        )

    def test_post_practitioner_identifier_value(self):
        """
        Test that the JSON data is accepted if it does not contain practitioner_identifier_value
        """
<<<<<<< HEAD
        MandationTests.test_missing_required_or_optional_or_not_applicable_field_accepted(
            self, "contained[?(@.resourceType=='Practitioner')].identifier[0].value"
=======
        valid_json_data = deepcopy(self.json_data)
        field_location = "contained[?(@.resourceType=='Practitioner')].name[0].family"

        MandationTests.test_missing_field_accepted(
            self, valid_json_data, field_location
>>>>>>> 0a3c8f1a
        )

    def test_post_practitioner_identifier_system(self):
        """
        Test that present or absent pratitioner_identifier_system is accepted or rejected
        as appropriate dependent on other fields
        """
        practitioner_identifier_value_field_location = (
            "contained[?(@.resourceType=='Practitioner')].identifier[0].value"
        )

<<<<<<< HEAD
        practitioner_identifier_system_field_location = (
            "contained[?(@.resourceType=='Practitioner')].identifier[0].system"
=======
        MandationTests.test_missing_field_accepted(
            self, valid_json_data, field_location
>>>>>>> 0a3c8f1a
        )

        # Test COVID-19 cases
        MandationTests.test_mandation_for_interdependent_fields(
            self,
            dependent_field_location=practitioner_identifier_system_field_location,
            dependent_on_field_location=practitioner_identifier_value_field_location,
            vaccine_type=VaccineTypes.covid_19,
            mandation_when_dependent_on_field_present=Mandation.mandatory,
            mandation_when_dependent_on_field_absent=Mandation.optional,
            expected_bespoke_error_message=f"{practitioner_identifier_system_field_location} is "
            + f"mandatory when {practitioner_identifier_value_field_location} is present and "
            + f"vaccination type is {VaccineTypes.covid_19}",
        )

        # Tes FLU cases
        MandationTests.test_mandation_for_interdependent_fields(
            self,
            dependent_field_location=practitioner_identifier_system_field_location,
            dependent_on_field_location=practitioner_identifier_value_field_location,
            vaccine_type=VaccineTypes.flu,
            mandation_when_dependent_on_field_present=Mandation.mandatory,
            mandation_when_dependent_on_field_absent=Mandation.optional,
            expected_bespoke_error_message=f"{practitioner_identifier_system_field_location} is "
            + f"mandatory when {practitioner_identifier_value_field_location} is present and "
            + f"vaccination type is {VaccineTypes.flu}",
        )

        # Test HPV and MMR cases
        for vaccine_type in [VaccineTypes.hpv, VaccineTypes.mmr]:
            MandationTests.test_mandation_for_interdependent_fields(
                self,
                dependent_field_location=practitioner_identifier_system_field_location,
                dependent_on_field_location=practitioner_identifier_value_field_location,
                vaccine_type=vaccine_type,
                mandation_when_dependent_on_field_present=Mandation.optional,
                mandation_when_dependent_on_field_absent=Mandation.optional,
            )

    def test_post_perfomer_sds_job_role(self):
        """Test that the JSON data is accepted if it does not contain performer_sds_job_role"""
        field_location = (
            "contained[?(@.resourceType=='QuestionnaireResponse')]"
            + ".item[?(@.linkId=='PerformerSDSJobRole')].answer[0].valueString"
        )
        MandationTests.test_missing_required_or_optional_or_not_applicable_field_accepted(
            self, field_location
        )

    def test_post_recorded(self):
        """Test that the JSON data is rejected if it does not contain recorded"""
        MandationTests.test_missing_mandatory_field_rejected(self, "recorded")

    def test_post_primary_source(self):
        """Test that the JSON data is rejected if it does not contain primary_source"""
        MandationTests.test_missing_mandatory_field_rejected(self, "primarySource")

<<<<<<< HEAD
    def test_post_report_origin_text(self):
        """
        Test that present or absent report_origin_text is accepted or rejected
        as appropriate dependent on other fields
        """
=======
        # Test case: patient_identifier_system present - accept
        MandationTests.test_present_field_accepted(self, valid_covid_json_data)
>>>>>>> 0a3c8f1a

        valid_json_data = deepcopy(self.covid_json_data)
        field_location = "reportOrigin.text"

        # Test no errors are raised when primarySource is True
        json_data_with_primary_source_true = parse("primarySource").update(
            deepcopy(valid_json_data), True
        )

<<<<<<< HEAD
        MandationTests.test_present_mandatory_or_required_or_optional_field_accepted(
            self, json_data_with_primary_source_true
        )

        MandationTests.test_missing_required_or_optional_or_not_applicable_field_accepted(
            self, field_location, json_data_with_primary_source_true
=======
        # Test case: patient_identifier_system present - accept
        MandationTests.test_present_field_accepted(self, valid_covid_json_data)

        # Test case: patient_identifier_system absent - accept
        MandationTests.test_missing_field_accepted(
            self, valid_covid_json_data, field_location
>>>>>>> 0a3c8f1a
        )

        # Test field is present when primarySource is False
        json_data_with_primary_source_false = parse("primarySource").update(
            deepcopy(valid_json_data), False
        )

<<<<<<< HEAD
        MandationTests.test_present_mandatory_or_required_or_optional_field_accepted(
            self, json_data_with_primary_source_false
        )
=======
        # Test case: patient_identifier_system present - accept
        MandationTests.test_present_field_accepted(self, valid_flu_json_data)
>>>>>>> 0a3c8f1a

        MandationTests.test_missing_mandatory_field_rejected(
            self,
            field_location,
            json_data_with_primary_source_false,
            expected_bespoke_error_message=f"{field_location} is mandatory when primarySource"
            + " is false",
            expected_error_type="MandatoryError",
        )

    def test_post_vaccination_procedure_display(self):
        """
        Test that the JSON data is accepted if it does not contain vaccination_procedure_display
        """
        field_location = (
            "extension[?(@.url=='https://fhir.hl7.org.uk/StructureDefinition/"
            + "Extension-UKCore-VaccinationProcedure')].valueCodeableConcept.coding[?(@.system=="
            + "'http://snomed.info/sct')].display"
        )
<<<<<<< HEAD
        MandationTests.test_missing_required_or_optional_or_not_applicable_field_accepted(
            self, field_location
        )

    def test_post_vaccination_situation_code(self):
        """
        Test that present or absent vaccination_situation_code is accepted or rejected
        as appropriate dependent on other fields
        """
        field_location = (
            "extension[?(@.url=='https://fhir.hl7.org.uk/StructureDefinition/"
            + "Extension-UKCore-VaccinationSituation')].valueCodeableConcept.coding[?(@.system=="
            + "'http://snomed.info/sct')].code"
=======
        valid_flu_json_data = parse(
            practitioner_identifier_value_field_location
        ).filter(lambda d: True, valid_flu_json_data)

        # Test case: patient_identifier_system present - accept
        MandationTests.test_present_field_accepted(self, valid_flu_json_data)

        # Test case: patient_identifier_system absent - accept
        MandationTests.test_missing_field_accepted(
            self, valid_flu_json_data, field_location
>>>>>>> 0a3c8f1a
        )

        MandationTests.test_mandation_for_status_dependent_fields(
            self,
            field_location=field_location,
            vaccine_type=VaccineTypes.covid_19,
            mandation_when_status_completed=Mandation.optional,
            mandation_when_status_entered_in_error=Mandation.optional,
            mandation_when_status_not_done=Mandation.mandatory,
            expected_bespoke_error_message=f"{field_location} is mandatory when status is "
            + "'not-done'",
        )

<<<<<<< HEAD
    def test_post_vaccination_situation_display(self):
        """
        Test that the JSON data is accepted when vaccination_situation_display is present or absent
        """
        field_location = (
            "extension[?(@.url=='https://fhir.hl7.org.uk/StructureDefinition/"
            + "Extension-UKCore-VaccinationSituation')].valueCodeableConcept.coding[?(@.system=="
            + "'http://snomed.info/sct')].display"
        )

        MandationTests.test_missing_required_or_optional_or_not_applicable_field_accepted(
            self, field_location
=======
        # Test case: patient_identifier_system present - accept
        MandationTests.test_present_field_accepted(self, valid_hpv_json_data)

        # Test case: patient_identifier_system absent - reject
        MandationTests.test_missing_field_accepted(
            self, valid_hpv_json_data, field_location
>>>>>>> 0a3c8f1a
        )

    def test_post_status_reason_coding_code(self):
        """
        Test that the JSON data is accepted if it contains status_reason_coding_code
        and rejected if not
        """
        field_location = (
            "statusReason.coding[?(@.system=='http://snomed.info/sct')].code"
        )

        for vaccine_type in [
            VaccineTypes.covid_19,
            VaccineTypes.flu,
            VaccineTypes.hpv,
            VaccineTypes.mmr,
        ]:
            MandationTests.test_mandation_for_status_dependent_fields(
                self,
                field_location,
                vaccine_type=vaccine_type,
                mandation_when_status_completed=Mandation.optional,
                mandation_when_status_entered_in_error=Mandation.optional,
                mandation_when_status_not_done=Mandation.mandatory,
                expected_bespoke_error_message=f"{field_location} is mandatory when status is "
                + "'not-done'",
                expected_error_type="MandationError",
            )

    def test_post_status_reason_coding_display(self):
        """
        Test that present or absent status_reason_coding_display is accepted or rejected
        as appropriate dependent on other fields
        """
        MandationTests.test_missing_required_or_optional_or_not_applicable_field_accepted(
            self, "statusReason.coding[?(@.system=='http://snomed.info/sct')].code"
        )

<<<<<<< HEAD
    def test_post_protocol_appplied_dose_number_positive_int(self):
        """
        Test that present or absent protocol_appplied_dose_number_positive_int is accepted or
        rejected as appropriate dependent on other fields
        """

        field_location = "protocolApplied[0].doseNumberPositiveInt"
        # protocol_applied_dose_number_positive_int is FHIR mandatory when protocol_applied is
        # present, therefore to test the NHS validators when
        # protocol_applied_dose_number_positive_int is removed, it is necessary to removed
        # the entirety of protocol_applied
        field_to_remove = "protocolApplied"
=======
        # Test case: patient_identifier_system present - accept
        MandationTests.test_present_field_accepted(self, valid_hpv_json_data)

        # Test case: patient_identifier_system absent - accept
        MandationTests.test_missing_field_accepted(
            self, valid_hpv_json_data, field_location
        )
>>>>>>> 0a3c8f1a

        # Test cases for COVID-19
        MandationTests.test_mandation_for_status_dependent_fields(
            self,
            field_location,
            vaccine_type=VaccineTypes.covid_19,
            mandation_when_status_completed=Mandation.mandatory,
            mandation_when_status_entered_in_error=Mandation.mandatory,
            mandation_when_status_not_done=Mandation.mandatory,
            expected_bespoke_error_message=f"{field_location} is mandatory when vaccination "
            + f"type is {VaccineTypes.covid_19}",
            field_to_remove=field_to_remove,
        )

<<<<<<< HEAD
        # Test cases for FLU
        MandationTests.test_mandation_for_status_dependent_fields(
            self,
            field_location,
            vaccine_type=VaccineTypes.flu,
            mandation_when_status_completed=Mandation.mandatory,
            mandation_when_status_entered_in_error=Mandation.mandatory,
            mandation_when_status_not_done=Mandation.required,
            expected_bespoke_error_message=f"{field_location} is mandatory when status is "
            + f"'completed' or 'entered-in-error' and vaccination type is {VaccineTypes.flu}",
            field_to_remove=field_to_remove,
        )

        # Test cases for HPV and MMR
        for vaccine_type in [VaccineTypes.hpv, VaccineTypes.mmr]:
            MandationTests.test_mandation_for_status_dependent_fields(
                self,
                field_location,
                vaccine_type=vaccine_type,
                mandation_when_status_completed=Mandation.required,
                mandation_when_status_entered_in_error=Mandation.required,
                mandation_when_status_not_done=Mandation.required,
                field_to_remove=field_to_remove,
            )

    def test_post_vaccine_code_coding_code(self):
        """Test that the JSON data is rejected when vaccine_code_coding_code is absent"""
        field_location = (
            "vaccineCode.coding[?(@.system=='http://snomed.info/sct')].code"
        )

        MandationTests.test_missing_mandatory_field_rejected(
            self,
            field_location=field_location,
            expected_error_type="MandatoryError",
=======
        # Test case: patient_identifier_system present - accept
        MandationTests.test_present_field_accepted(self, valid_mmr_json_data)

        # Test case: patient_identifier_system absent - reject
        MandationTests.test_missing_field_accepted(
            self, valid_mmr_json_data, field_location
>>>>>>> 0a3c8f1a
        )

        # Test not-done data
        field_location = (
            "vaccineCode.coding[?(@.system=="
            + "'http://terminology.hl7.org/CodeSystem/v3-NullFlavor')].code"
        )

<<<<<<< HEAD
        MandationTests.test_missing_mandatory_field_rejected(
            self,
            field_location=field_location,
            valid_json_data=deepcopy(self.not_done_json_data),
        )

        # Test that valid values are accepted when status is 'not-done'
        _test_valid_values_accepted(
            self,
            valid_json_data=deepcopy(self.not_done_json_data),
            field_location=field_location,
            valid_values_to_test=["NAVU", "UNC", "UNK", "NA"],
=======
        # Test case: patient_identifier_system present - accept
        MandationTests.test_present_field_accepted(self, valid_mmr_json_data)

        # Test case: patient_identifier_system absent - accept
        MandationTests.test_missing_field_accepted(
            self, valid_mmr_json_data, field_location
>>>>>>> 0a3c8f1a
        )

        # Test that an invalid values are rejected when status is 'not-done'
        _test_invalid_values_rejected(
            self,
            valid_json_data=deepcopy(self.not_done_json_data),
            field_location=field_location,
            invalid_value="39114911000001105",
            expected_error_message=f"{field_location} must be 'NAVU', 'UNC', 'UNK' or 'NA' "
            + "when status is 'not-done'",
            expected_error_type="value_error",
        )

<<<<<<< HEAD
    def test_post_vaccine_code_coding_display(self):
        """Test that the JSON data is accepted when vaccine_code_coding_display is absent"""
        MandationTests.test_missing_required_or_optional_or_not_applicable_field_accepted(
            self, "vaccineCode.coding[?(@.system=='http://snomed.info/sct')].display"
=======
        MandationTests.test_missing_field_accepted(
            self, valid_json_data, field_location
>>>>>>> 0a3c8f1a
        )

    def test_post_manufacturer_display(self):
        """
        Test that present or absent manufacturer_display is accepted or rejected
        as appropriate dependent on other fields
        """
<<<<<<< HEAD
        field_location = "manufacturer.display"
=======
        valid_json_data = deepcopy(self.json_data)
        field_location = "recorded"

        MandationTests.test_present_field_accepted(self, valid_json_data)
>>>>>>> 0a3c8f1a

        # Test cases for COVID-19
        MandationTests.test_mandation_for_status_dependent_fields(
            self,
            field_location,
            vaccine_type=VaccineTypes.covid_19,
            mandation_when_status_completed=Mandation.mandatory,
            mandation_when_status_entered_in_error=Mandation.mandatory,
            mandation_when_status_not_done=Mandation.required,
            expected_bespoke_error_message=f"{field_location} is mandatory when status is "
            + f"'completed' or 'entered-in-error' and vaccination type is {VaccineTypes.covid_19}",
            expected_error_type="MandatoryError",
        )

        # Test cases for FLU, HPV and MMR
        for vaccine_type in [VaccineTypes.flu, VaccineTypes.hpv, VaccineTypes.mmr]:
            MandationTests.test_mandation_for_status_dependent_fields(
                self,
                field_location,
                vaccine_type=vaccine_type,
                mandation_when_status_completed=Mandation.required,
                mandation_when_status_entered_in_error=Mandation.required,
                mandation_when_status_not_done=Mandation.required,
            )

    def test_post_lot_number(self):
        """
        Test that present or absent lot_number is accepted or rejected
        as appropriate dependent on other fields
        """
<<<<<<< HEAD
        field_location = "lotNumber"
=======
        valid_json_data = deepcopy(self.json_data)
        field_location = "primarySource"

        MandationTests.test_present_field_accepted(self, valid_json_data)
>>>>>>> 0a3c8f1a

        # Test cases for COVID-19
        MandationTests.test_mandation_for_status_dependent_fields(
            self,
            field_location,
            vaccine_type=VaccineTypes.covid_19,
            mandation_when_status_completed=Mandation.mandatory,
            mandation_when_status_entered_in_error=Mandation.mandatory,
            mandation_when_status_not_done=Mandation.required,
            expected_bespoke_error_message=f"{field_location} is mandatory when status is "
            + f"'completed' or 'entered-in-error' and vaccination type is {VaccineTypes.covid_19}",
            expected_error_type="MandatoryError",
        )

        # Test cases for FLU, HPV and MMR
        for vaccine_type in [VaccineTypes.flu, VaccineTypes.hpv, VaccineTypes.mmr]:
            MandationTests.test_mandation_for_status_dependent_fields(
                self,
                field_location,
                vaccine_type=vaccine_type,
                mandation_when_status_completed=Mandation.required,
                mandation_when_status_entered_in_error=Mandation.required,
                mandation_when_status_not_done=Mandation.required,
            )

    def test_post_expiration_date(self):
        """
        Test that present or absent expiration_date is accepted or rejected
        as appropriate dependent on other fields
        """
        field_location = "expirationDate"

        # Test cases for COVID-19
        MandationTests.test_mandation_for_status_dependent_fields(
            self,
            field_location,
            vaccine_type=VaccineTypes.covid_19,
            mandation_when_status_completed=Mandation.mandatory,
            mandation_when_status_entered_in_error=Mandation.mandatory,
            mandation_when_status_not_done=Mandation.required,
            expected_bespoke_error_message=f"{field_location} is mandatory when status is "
            + f"'completed' or 'entered-in-error' and vaccination type is {VaccineTypes.covid_19}",
            expected_error_type="MandatoryError",
        )

<<<<<<< HEAD
        # Test cases for FLU, HPV and MMR
        for vaccine_type in [VaccineTypes.flu, VaccineTypes.hpv, VaccineTypes.mmr]:
            MandationTests.test_mandation_for_status_dependent_fields(
                self,
                field_location,
                vaccine_type=vaccine_type,
                mandation_when_status_completed=Mandation.required,
                mandation_when_status_entered_in_error=Mandation.required,
                mandation_when_status_not_done=Mandation.required,
            )

    def test_post_site_coding_code(self):
        """Test that the JSON data is accepted when site_coding_code is absent"""
        MandationTests.test_missing_required_or_optional_or_not_applicable_field_accepted(
            self, "site.coding[?(@.system=='http://snomed.info/sct')].code"
        )

    def test_post_site_coding_display(self):
        """Test that the JSON data is accepted when site_coding_display is absent"""
        MandationTests.test_missing_required_or_optional_or_not_applicable_field_accepted(
            self, "site.coding[?(@.system=='http://snomed.info/sct')].display"
        )

    def test_post_route_coding_code(self):
        """
        Test that present or absent route_coding_code is accepted or rejected
        as appropriate dependent on other fields
        """
        field_location = "route.coding[?(@.system=='http://snomed.info/sct')].code"

        # Test cases for COVID-19 and FLU
        for vaccine_type in [VaccineTypes.covid_19, VaccineTypes.flu]:
            MandationTests.test_mandation_for_status_dependent_fields(
                self,
                field_location,
                vaccine_type=vaccine_type,
                mandation_when_status_completed=Mandation.mandatory,
                mandation_when_status_entered_in_error=Mandation.mandatory,
                mandation_when_status_not_done=Mandation.required,
                expected_bespoke_error_message=f"{field_location} is mandatory when status is "
                + f"'completed' or 'entered-in-error' and vaccination type is {vaccine_type}",
                expected_error_type="MandatoryError",
            )

        # Test cases for HPV and MMR
        for vaccine_type in [VaccineTypes.hpv, VaccineTypes.mmr]:
            MandationTests.test_mandation_for_status_dependent_fields(
                self,
                field_location,
                vaccine_type=vaccine_type,
                mandation_when_status_completed=Mandation.required,
                mandation_when_status_entered_in_error=Mandation.required,
                mandation_when_status_not_done=Mandation.required,
            )

    def test_post_route_coding_display(self):
        """Test that the JSON data is accepted when route_coding_display is absent"""
        MandationTests.test_missing_required_or_optional_or_not_applicable_field_accepted(
            self, "route.coding[?(@.system=='http://snomed.info/sct')].display"
        )

    def test_post_dose_quantity_value(self):
        """
        Test that present or absent dose_quantity_value is accepted or rejected
        as appropriate dependent on other fields
        """
        field_location = "doseQuantity.value"

        # Test cases for COVID-19 and FLU
        for vaccine_type in [VaccineTypes.covid_19, VaccineTypes.flu]:
            MandationTests.test_mandation_for_status_dependent_fields(
                self,
                field_location,
                vaccine_type=vaccine_type,
                mandation_when_status_completed=Mandation.mandatory,
                mandation_when_status_entered_in_error=Mandation.mandatory,
                mandation_when_status_not_done=Mandation.required,
                expected_bespoke_error_message=f"{field_location} is mandatory when status is "
                + f"'completed' or 'entered-in-error' and vaccination type is {vaccine_type}",
                expected_error_type="MandatoryError",
            )

        # Test cases for HPV and MMR
        for vaccine_type in [VaccineTypes.hpv, VaccineTypes.mmr]:
            MandationTests.test_mandation_for_status_dependent_fields(
                self,
                field_location,
                vaccine_type=vaccine_type,
                mandation_when_status_completed=Mandation.required,
                mandation_when_status_entered_in_error=Mandation.required,
                mandation_when_status_not_done=Mandation.required,
            )

    def test_post_dose_quantity_code(self):
        """
        Test that present or absent dose_quantity_code is accepted or rejected
        as appropriate dependent on other fields
        """
        field_location = "doseQuantity.code"

        # Test cases for COVID-19 and FLU
        for vaccine_type in [VaccineTypes.covid_19, VaccineTypes.flu]:
            MandationTests.test_mandation_for_status_dependent_fields(
                self,
                field_location,
                vaccine_type=vaccine_type,
                mandation_when_status_completed=Mandation.mandatory,
                mandation_when_status_entered_in_error=Mandation.mandatory,
                mandation_when_status_not_done=Mandation.required,
                expected_bespoke_error_message=f"{field_location} is mandatory when status is "
                + f"'completed' or 'entered-in-error' and vaccination type is {vaccine_type}",
                expected_error_type="MandatoryError",
            )

        # Test cases for HPV and MMR
        for vaccine_type in [VaccineTypes.hpv, VaccineTypes.mmr]:
            MandationTests.test_mandation_for_status_dependent_fields(
                self,
                field_location,
                vaccine_type=vaccine_type,
                mandation_when_status_completed=Mandation.required,
                mandation_when_status_entered_in_error=Mandation.required,
                mandation_when_status_not_done=Mandation.required,
            )

    def test_post_dose_quantity_unit(self):
        """Test that the JSON data is accepted when dose_quantity_unit is absent"""
        MandationTests.test_missing_required_or_optional_or_not_applicable_field_accepted(
            self, "doseQuantity.unit"
        )

    def test_post_reason_code_coding_code(self):
        """Test that the JSON data is accepted when reason_code_coding_code is absent"""
        sample_data_reason_code = self.covid_json_data["reasonCode"]
        for index in range(len(sample_data_reason_code)):
            MandationTests.test_missing_required_or_optional_or_not_applicable_field_accepted(
                self, f"reasonCode[{index}].coding[0].code"
            )

    def test_post_reason_code_coding_display(self):
        """Test that the JSON data is accepted when reason_code_coding_display is absent"""
        sample_data_reason_code = self.covid_json_data["reasonCode"]
        for index in range(len(sample_data_reason_code)):
            MandationTests.test_missing_required_or_optional_or_not_applicable_field_accepted(
                self, f"reasonCode[{index}].coding[0].display"
            )
=======
        MandationTests.test_present_field_accepted(
            self, json_data_with_primary_source_true
        )

        MandationTests.test_missing_field_accepted(
            self, json_data_with_primary_source_true, field_location
        )

        # Test field is present when primarySource is False
        json_data_with_primary_source_false = parse("primarySource").update(
            deepcopy(valid_json_data), False
        )

        MandationTests.test_present_field_accepted(
            self, json_data_with_primary_source_false
        )

        MandationTests.test_missing_mandatory_field_rejected(
            self,
            json_data_with_primary_source_false,
            field_location,
            expected_error_message=f"{field_location} is mandatory when primarySource is false",
            expected_error_type="MandatoryError",
        )
>>>>>>> 0a3c8f1a
<|MERGE_RESOLUTION|>--- conflicted
+++ resolved
@@ -108,26 +108,10 @@
             is_mandatory_fhir=True,
         )
 
-<<<<<<< HEAD
     def test_post_patient_identifier_value(self):
         """Test that the JSON data is accepted when it does not contain patient_identifier_value"""
-        MandationTests.test_missing_required_or_optional_or_not_applicable_field_accepted(
+        MandationTests.test_missing_field_accepted(
             self, "contained[?(@.resourceType=='Patient')].identifier[0].value"
-=======
-    def test_model_post_patient_identifier_value(self):
-        """
-        Test that the JSON data is accepted whether or not it contains
-        contained[?(@.resourceType=='Patient')].identifier[0].value
-        """
-        valid_json_data = deepcopy(self.json_data)
-
-        MandationTests.test_present_field_accepted(self, valid_json_data)
-
-        MandationTests.test_missing_field_accepted(
-            self,
-            valid_json_data,
-            field_location="contained[?(@.resourceType=='Patient')].identifier[0].value",
->>>>>>> 0a3c8f1a
         )
 
     def test_post_patient_name_given(self):
@@ -159,26 +143,8 @@
         Test that the JSON data is rejected if it does not contain patient_address_postal_code
         """
         MandationTests.test_missing_mandatory_field_rejected(
-<<<<<<< HEAD
             self, "contained[?(@.resourceType=='Patient')].address[0].postalCode"
         )
-=======
-            self,
-            valid_json_data,
-            field_location=field_location,
-            expected_error_message=f"{field_location} is a mandatory field",
-            expected_error_type="value_error",
-        )
-
-    def test_model_post_occurrence_date_time(self):
-        """
-        Test that the JSON data is accepted if it contains occurrenceDateTime and rejected if not
-        """
-        valid_json_data = deepcopy(self.json_data)
-        field_location = "occurrenceDateTime"
-
-        MandationTests.test_present_field_accepted(self, valid_json_data)
->>>>>>> 0a3c8f1a
 
     def test_post_occurrence_date_time(self):
         """Test that the JSON data is rejected if it does not contain occurrence_date_time"""
@@ -195,84 +161,21 @@
         """
         Test that the JSON data is rejected if it does not contain organization_identifier_value
         """
-<<<<<<< HEAD
         MandationTests.test_missing_mandatory_field_rejected(
             self, "performer[?(@.actor.type=='Organization')].actor.identifier.value"
         )
-=======
-        valid_json_data = deepcopy(self.json_data)
-        field_location = (
-            "performer[?(@.actor.type=='Organization')].actor.identifier.value"
-        )
-
-        MandationTests.test_present_field_accepted(self, valid_json_data)
-
-        MandationTests.test_missing_mandatory_field_rejected(
-            self,
-            valid_json_data,
-            field_location,
-            expected_error_message=f"{field_location} is a mandatory field",
-            expected_error_type="value_error",
-        )
-
-    def test_model_post_organization_display(self):
-        """
-        Test that the JSON data is accepted if it contains
-        performer[?(@.actor.type=='Organization')].actor.display and rejected if not
-        """
-        valid_json_data = deepcopy(self.json_data)
-        field_location = "performer[?(@.actor.type=='Organization')].actor.display"
-
-        MandationTests.test_present_field_accepted(self, valid_json_data)
->>>>>>> 0a3c8f1a
 
     def test_post_organization_display(self):
         """Test that the JSON data is rejected if it does not contain organization_display"""
         MandationTests.test_missing_mandatory_field_rejected(
-<<<<<<< HEAD
             self, "performer[?(@.actor.type=='Organization')].actor.display"
         )
-=======
-            self,
-            valid_json_data,
-            field_location,
-            expected_error_message=f"{field_location} is a mandatory field",
-            expected_error_type="value_error",
-        )
-
-    def test_model_post_identifer_value(self):
-        """
-        Test that the JSON data is accepted if it contains identifier[0].value and rejected if not
-        """
-        valid_json_data = deepcopy(self.json_data)
-        field_location = "identifier[0].value"
-
-        MandationTests.test_present_field_accepted(self, valid_json_data)
->>>>>>> 0a3c8f1a
 
     def test_post_identifer_value(self):
         """Test that the JSON data is rejected if it does not contain identifier_value"""
         MandationTests.test_missing_mandatory_field_rejected(
-<<<<<<< HEAD
             self, "identifier[0].value"
         )
-=======
-            self,
-            valid_json_data,
-            field_location,
-            expected_error_message=f"{field_location} is a mandatory field",
-            expected_error_type="value_error",
-        )
-
-    def test_model_post_identifer_system(self):
-        """
-        Test that the JSON data is accepted if it contains identifier[0].system and rejected if not
-        """
-        valid_json_data = deepcopy(self.json_data)
-        field_location = "identifier[0].system"
-
-        MandationTests.test_present_field_accepted(self, valid_json_data)
->>>>>>> 0a3c8f1a
 
     def test_post_identifer_system(self):
         """Test that the JSON data is rejected if it does not contain identifier_system"""
@@ -282,35 +185,22 @@
 
     def test_post_practitioner_name_given(self):
         """Test that the JSON data is accepted if it does not contain practitioner_name_given"""
-        MandationTests.test_missing_required_or_optional_or_not_applicable_field_accepted(
+        MandationTests.test_missing_field_accepted(
             self, "contained[?(@.resourceType=='Practitioner')].name[0].given"
         )
 
-<<<<<<< HEAD
     def test_post_practitioner_name_family(self):
         """Test that the JSON data is accepted if it does not contain practitioner_name_family"""
-        MandationTests.test_missing_required_or_optional_or_not_applicable_field_accepted(
+        MandationTests.test_missing_field_accepted(
             self, "contained[?(@.resourceType=='Practitioner')].name[0].family"
-=======
-        MandationTests.test_missing_field_accepted(
-            self, valid_json_data, field_location
->>>>>>> 0a3c8f1a
         )
 
     def test_post_practitioner_identifier_value(self):
         """
         Test that the JSON data is accepted if it does not contain practitioner_identifier_value
         """
-<<<<<<< HEAD
-        MandationTests.test_missing_required_or_optional_or_not_applicable_field_accepted(
+        MandationTests.test_missing_field_accepted(
             self, "contained[?(@.resourceType=='Practitioner')].identifier[0].value"
-=======
-        valid_json_data = deepcopy(self.json_data)
-        field_location = "contained[?(@.resourceType=='Practitioner')].name[0].family"
-
-        MandationTests.test_missing_field_accepted(
-            self, valid_json_data, field_location
->>>>>>> 0a3c8f1a
         )
 
     def test_post_practitioner_identifier_system(self):
@@ -322,13 +212,8 @@
             "contained[?(@.resourceType=='Practitioner')].identifier[0].value"
         )
 
-<<<<<<< HEAD
         practitioner_identifier_system_field_location = (
             "contained[?(@.resourceType=='Practitioner')].identifier[0].system"
-=======
-        MandationTests.test_missing_field_accepted(
-            self, valid_json_data, field_location
->>>>>>> 0a3c8f1a
         )
 
         # Test COVID-19 cases
@@ -374,9 +259,7 @@
             "contained[?(@.resourceType=='QuestionnaireResponse')]"
             + ".item[?(@.linkId=='PerformerSDSJobRole')].answer[0].valueString"
         )
-        MandationTests.test_missing_required_or_optional_or_not_applicable_field_accepted(
-            self, field_location
-        )
+        MandationTests.test_missing_field_accepted(self, field_location)
 
     def test_post_recorded(self):
         """Test that the JSON data is rejected if it does not contain recorded"""
@@ -386,16 +269,11 @@
         """Test that the JSON data is rejected if it does not contain primary_source"""
         MandationTests.test_missing_mandatory_field_rejected(self, "primarySource")
 
-<<<<<<< HEAD
     def test_post_report_origin_text(self):
         """
         Test that present or absent report_origin_text is accepted or rejected
         as appropriate dependent on other fields
         """
-=======
-        # Test case: patient_identifier_system present - accept
-        MandationTests.test_present_field_accepted(self, valid_covid_json_data)
->>>>>>> 0a3c8f1a
 
         valid_json_data = deepcopy(self.covid_json_data)
         field_location = "reportOrigin.text"
@@ -405,21 +283,12 @@
             deepcopy(valid_json_data), True
         )
 
-<<<<<<< HEAD
-        MandationTests.test_present_mandatory_or_required_or_optional_field_accepted(
+        MandationTests.test_present_field_accepted(
             self, json_data_with_primary_source_true
         )
 
-        MandationTests.test_missing_required_or_optional_or_not_applicable_field_accepted(
+        MandationTests.test_missing_field_accepted(
             self, field_location, json_data_with_primary_source_true
-=======
-        # Test case: patient_identifier_system present - accept
-        MandationTests.test_present_field_accepted(self, valid_covid_json_data)
-
-        # Test case: patient_identifier_system absent - accept
-        MandationTests.test_missing_field_accepted(
-            self, valid_covid_json_data, field_location
->>>>>>> 0a3c8f1a
         )
 
         # Test field is present when primarySource is False
@@ -427,14 +296,9 @@
             deepcopy(valid_json_data), False
         )
 
-<<<<<<< HEAD
-        MandationTests.test_present_mandatory_or_required_or_optional_field_accepted(
+        MandationTests.test_present_field_accepted(
             self, json_data_with_primary_source_false
         )
-=======
-        # Test case: patient_identifier_system present - accept
-        MandationTests.test_present_field_accepted(self, valid_flu_json_data)
->>>>>>> 0a3c8f1a
 
         MandationTests.test_missing_mandatory_field_rejected(
             self,
@@ -454,10 +318,7 @@
             + "Extension-UKCore-VaccinationProcedure')].valueCodeableConcept.coding[?(@.system=="
             + "'http://snomed.info/sct')].display"
         )
-<<<<<<< HEAD
-        MandationTests.test_missing_required_or_optional_or_not_applicable_field_accepted(
-            self, field_location
-        )
+        MandationTests.test_missing_field_accepted(self, field_location)
 
     def test_post_vaccination_situation_code(self):
         """
@@ -468,18 +329,6 @@
             "extension[?(@.url=='https://fhir.hl7.org.uk/StructureDefinition/"
             + "Extension-UKCore-VaccinationSituation')].valueCodeableConcept.coding[?(@.system=="
             + "'http://snomed.info/sct')].code"
-=======
-        valid_flu_json_data = parse(
-            practitioner_identifier_value_field_location
-        ).filter(lambda d: True, valid_flu_json_data)
-
-        # Test case: patient_identifier_system present - accept
-        MandationTests.test_present_field_accepted(self, valid_flu_json_data)
-
-        # Test case: patient_identifier_system absent - accept
-        MandationTests.test_missing_field_accepted(
-            self, valid_flu_json_data, field_location
->>>>>>> 0a3c8f1a
         )
 
         MandationTests.test_mandation_for_status_dependent_fields(
@@ -493,7 +342,6 @@
             + "'not-done'",
         )
 
-<<<<<<< HEAD
     def test_post_vaccination_situation_display(self):
         """
         Test that the JSON data is accepted when vaccination_situation_display is present or absent
@@ -504,17 +352,7 @@
             + "'http://snomed.info/sct')].display"
         )
 
-        MandationTests.test_missing_required_or_optional_or_not_applicable_field_accepted(
-            self, field_location
-=======
-        # Test case: patient_identifier_system present - accept
-        MandationTests.test_present_field_accepted(self, valid_hpv_json_data)
-
-        # Test case: patient_identifier_system absent - reject
-        MandationTests.test_missing_field_accepted(
-            self, valid_hpv_json_data, field_location
->>>>>>> 0a3c8f1a
-        )
+        MandationTests.test_missing_field_accepted(self, field_location)
 
     def test_post_status_reason_coding_code(self):
         """
@@ -548,11 +386,10 @@
         Test that present or absent status_reason_coding_display is accepted or rejected
         as appropriate dependent on other fields
         """
-        MandationTests.test_missing_required_or_optional_or_not_applicable_field_accepted(
+        MandationTests.test_missing_field_accepted(
             self, "statusReason.coding[?(@.system=='http://snomed.info/sct')].code"
         )
 
-<<<<<<< HEAD
     def test_post_protocol_appplied_dose_number_positive_int(self):
         """
         Test that present or absent protocol_appplied_dose_number_positive_int is accepted or
@@ -565,15 +402,6 @@
         # protocol_applied_dose_number_positive_int is removed, it is necessary to removed
         # the entirety of protocol_applied
         field_to_remove = "protocolApplied"
-=======
-        # Test case: patient_identifier_system present - accept
-        MandationTests.test_present_field_accepted(self, valid_hpv_json_data)
-
-        # Test case: patient_identifier_system absent - accept
-        MandationTests.test_missing_field_accepted(
-            self, valid_hpv_json_data, field_location
-        )
->>>>>>> 0a3c8f1a
 
         # Test cases for COVID-19
         MandationTests.test_mandation_for_status_dependent_fields(
@@ -588,7 +416,6 @@
             field_to_remove=field_to_remove,
         )
 
-<<<<<<< HEAD
         # Test cases for FLU
         MandationTests.test_mandation_for_status_dependent_fields(
             self,
@@ -624,14 +451,6 @@
             self,
             field_location=field_location,
             expected_error_type="MandatoryError",
-=======
-        # Test case: patient_identifier_system present - accept
-        MandationTests.test_present_field_accepted(self, valid_mmr_json_data)
-
-        # Test case: patient_identifier_system absent - reject
-        MandationTests.test_missing_field_accepted(
-            self, valid_mmr_json_data, field_location
->>>>>>> 0a3c8f1a
         )
 
         # Test not-done data
@@ -640,7 +459,6 @@
             + "'http://terminology.hl7.org/CodeSystem/v3-NullFlavor')].code"
         )
 
-<<<<<<< HEAD
         MandationTests.test_missing_mandatory_field_rejected(
             self,
             field_location=field_location,
@@ -653,14 +471,6 @@
             valid_json_data=deepcopy(self.not_done_json_data),
             field_location=field_location,
             valid_values_to_test=["NAVU", "UNC", "UNK", "NA"],
-=======
-        # Test case: patient_identifier_system present - accept
-        MandationTests.test_present_field_accepted(self, valid_mmr_json_data)
-
-        # Test case: patient_identifier_system absent - accept
-        MandationTests.test_missing_field_accepted(
-            self, valid_mmr_json_data, field_location
->>>>>>> 0a3c8f1a
         )
 
         # Test that an invalid values are rejected when status is 'not-done'
@@ -674,15 +484,10 @@
             expected_error_type="value_error",
         )
 
-<<<<<<< HEAD
     def test_post_vaccine_code_coding_display(self):
         """Test that the JSON data is accepted when vaccine_code_coding_display is absent"""
-        MandationTests.test_missing_required_or_optional_or_not_applicable_field_accepted(
+        MandationTests.test_missing_field_accepted(
             self, "vaccineCode.coding[?(@.system=='http://snomed.info/sct')].display"
-=======
-        MandationTests.test_missing_field_accepted(
-            self, valid_json_data, field_location
->>>>>>> 0a3c8f1a
         )
 
     def test_post_manufacturer_display(self):
@@ -690,14 +495,7 @@
         Test that present or absent manufacturer_display is accepted or rejected
         as appropriate dependent on other fields
         """
-<<<<<<< HEAD
         field_location = "manufacturer.display"
-=======
-        valid_json_data = deepcopy(self.json_data)
-        field_location = "recorded"
-
-        MandationTests.test_present_field_accepted(self, valid_json_data)
->>>>>>> 0a3c8f1a
 
         # Test cases for COVID-19
         MandationTests.test_mandation_for_status_dependent_fields(
@@ -728,14 +526,7 @@
         Test that present or absent lot_number is accepted or rejected
         as appropriate dependent on other fields
         """
-<<<<<<< HEAD
         field_location = "lotNumber"
-=======
-        valid_json_data = deepcopy(self.json_data)
-        field_location = "primarySource"
-
-        MandationTests.test_present_field_accepted(self, valid_json_data)
->>>>>>> 0a3c8f1a
 
         # Test cases for COVID-19
         MandationTests.test_mandation_for_status_dependent_fields(
@@ -781,7 +572,6 @@
             expected_error_type="MandatoryError",
         )
 
-<<<<<<< HEAD
         # Test cases for FLU, HPV and MMR
         for vaccine_type in [VaccineTypes.flu, VaccineTypes.hpv, VaccineTypes.mmr]:
             MandationTests.test_mandation_for_status_dependent_fields(
@@ -795,13 +585,13 @@
 
     def test_post_site_coding_code(self):
         """Test that the JSON data is accepted when site_coding_code is absent"""
-        MandationTests.test_missing_required_or_optional_or_not_applicable_field_accepted(
+        MandationTests.test_missing_field_accepted(
             self, "site.coding[?(@.system=='http://snomed.info/sct')].code"
         )
 
     def test_post_site_coding_display(self):
         """Test that the JSON data is accepted when site_coding_display is absent"""
-        MandationTests.test_missing_required_or_optional_or_not_applicable_field_accepted(
+        MandationTests.test_missing_field_accepted(
             self, "site.coding[?(@.system=='http://snomed.info/sct')].display"
         )
 
@@ -839,7 +629,7 @@
 
     def test_post_route_coding_display(self):
         """Test that the JSON data is accepted when route_coding_display is absent"""
-        MandationTests.test_missing_required_or_optional_or_not_applicable_field_accepted(
+        MandationTests.test_missing_field_accepted(
             self, "route.coding[?(@.system=='http://snomed.info/sct')].display"
         )
 
@@ -909,15 +699,13 @@
 
     def test_post_dose_quantity_unit(self):
         """Test that the JSON data is accepted when dose_quantity_unit is absent"""
-        MandationTests.test_missing_required_or_optional_or_not_applicable_field_accepted(
-            self, "doseQuantity.unit"
-        )
+        MandationTests.test_missing_field_accepted(self, "doseQuantity.unit")
 
     def test_post_reason_code_coding_code(self):
         """Test that the JSON data is accepted when reason_code_coding_code is absent"""
         sample_data_reason_code = self.covid_json_data["reasonCode"]
         for index in range(len(sample_data_reason_code)):
-            MandationTests.test_missing_required_or_optional_or_not_applicable_field_accepted(
+            MandationTests.test_missing_field_accepted(
                 self, f"reasonCode[{index}].coding[0].code"
             )
 
@@ -925,32 +713,6 @@
         """Test that the JSON data is accepted when reason_code_coding_display is absent"""
         sample_data_reason_code = self.covid_json_data["reasonCode"]
         for index in range(len(sample_data_reason_code)):
-            MandationTests.test_missing_required_or_optional_or_not_applicable_field_accepted(
+            MandationTests.test_missing_field_accepted(
                 self, f"reasonCode[{index}].coding[0].display"
-            )
-=======
-        MandationTests.test_present_field_accepted(
-            self, json_data_with_primary_source_true
-        )
-
-        MandationTests.test_missing_field_accepted(
-            self, json_data_with_primary_source_true, field_location
-        )
-
-        # Test field is present when primarySource is False
-        json_data_with_primary_source_false = parse("primarySource").update(
-            deepcopy(valid_json_data), False
-        )
-
-        MandationTests.test_present_field_accepted(
-            self, json_data_with_primary_source_false
-        )
-
-        MandationTests.test_missing_mandatory_field_rejected(
-            self,
-            json_data_with_primary_source_false,
-            field_location,
-            expected_error_message=f"{field_location} is mandatory when primarySource is false",
-            expected_error_type="MandatoryError",
-        )
->>>>>>> 0a3c8f1a
+            )