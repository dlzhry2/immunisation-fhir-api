--- conflicted
+++ resolved
@@ -3,11 +3,7 @@
 import unittest
 from copy import deepcopy
 from jsonpath_ng.ext import parse
-<<<<<<< HEAD
 from mappings import VaccineTypes, Mandation
-=======
-from mappings import DiseaseTypes
->>>>>>> 689ebbef
 from models.fhir_immunization import ImmunizationValidator
 from .utils.generic_utils import (
     # these have an underscore to avoid pytest collecting them as tests
@@ -71,7 +67,7 @@
             valid_values_to_test=["1324681000000101"],
         )
         self.assertEqual(
-            DiseaseTypes.covid_19, self.validator.immunization.vaccine_type
+            VaccineTypes.covid_19, self.validator.immunization.vaccine_type
         )
 
         # Test that an invalid code is rejected
@@ -271,16 +267,9 @@
         """Test that the JSON data is rejected if it does not contain recorded"""
         MandationTests.test_missing_mandatory_field_rejected(self, "recorded")
 
-<<<<<<< HEAD
     def test_post_primary_source(self):
         """Test that the JSON data is rejected if it does not contain primary_source"""
         MandationTests.test_missing_mandatory_field_rejected(self, "primarySource")
-=======
-        # Test COVID19 cases where practitioner_identifier_value is present
-        valid_covid_json_data = parse(vaccination_procdeure_code_field_location).update(
-            deepcopy(self.json_data), valid_covid_19_procedure_code
-        )
->>>>>>> 689ebbef
 
     def test_post_report_origin_text(self):
         """
@@ -288,29 +277,12 @@
         as appropriate dependent on other fields
         """
 
-<<<<<<< HEAD
         valid_json_data = deepcopy(self.covid_json_data)
         field_location = "reportOrigin.text"
 
         # Test no errors are raised when primarySource is True
         json_data_with_primary_source_true = parse("primarySource").update(
             deepcopy(valid_json_data), True
-=======
-        # Test case: patient_identifier_system absent - reject
-        MandationTests.test_missing_mandatory_field_rejected(
-            self,
-            valid_covid_json_data,
-            field_location,
-            expected_error_message=f"{field_location} is mandatory when contained."
-            + "[?(@.resourceType=='Practitioner')].identifier[0].system is present"
-            + f" and vaccination type is {DiseaseTypes.covid_19}",
-            expected_error_type="value_error",
-        )
-
-        # Test COVID19 cases where practitioner_identifier_value is absent
-        valid_covid_json_data = parse(vaccination_procdeure_code_field_location).update(
-            deepcopy(self.json_data), valid_covid_19_procedure_code
->>>>>>> 689ebbef
         )
 
         MandationTests.test_present_field_accepted(
